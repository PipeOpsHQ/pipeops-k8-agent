package agent

import (
	"bufio"
	"bytes"
	"context"
	"crypto/sha256"
	"encoding/hex"
	"encoding/json"
	"errors"
	"fmt"
	"io"
	"net"
	"net/http"
	"os"
	"runtime"
	"strconv"
	"strings"
	"sync"
	"syscall"
	"time"

	"github.com/gorilla/websocket"
	"github.com/pipeops/pipeops-vm-agent/internal/components"
	"github.com/pipeops/pipeops-vm-agent/internal/controlplane"
	"github.com/pipeops/pipeops-vm-agent/internal/helm"
	"github.com/pipeops/pipeops-vm-agent/internal/ingress"
	"github.com/pipeops/pipeops-vm-agent/internal/server"
	"github.com/pipeops/pipeops-vm-agent/internal/tunnel"
	"github.com/pipeops/pipeops-vm-agent/internal/version"
	"github.com/pipeops/pipeops-vm-agent/pkg/cloud"
	"github.com/pipeops/pipeops-vm-agent/pkg/k8s"
	"github.com/pipeops/pipeops-vm-agent/pkg/state"
	"github.com/pipeops/pipeops-vm-agent/pkg/types"
	"github.com/sirupsen/logrus"
)

// Buffer pool for proxy request/response buffering to reduce GC pressure
var proxyBufferPool = sync.Pool{
	New: func() interface{} {
		buf := make([]byte, 32*1024) // 32KB buffers
		return &buf
	},
}

// ConnectionState represents the agent's connection state
type ConnectionState int

const (
	StateDisconnected ConnectionState = iota
	StateConnecting
	StateConnected
	StateReconnecting
)

var errReRegistrationInProgress = errors.New("re-registration in progress")

func (s ConnectionState) String() string {
	switch s {
	case StateDisconnected:
		return "disconnected"
	case StateConnecting:
		return "connecting"
	case StateConnected:
		return "connected"
	case StateReconnecting:
		return "reconnecting"
	default:
		return "unknown"
	}
}

// Agent represents the main PipeOps agent
// Note: With Portainer-style tunneling, K8s access happens directly through
// the tunnel, so we don't need a K8s client in the agent.
type Agent struct {
	config                       *types.Config
	logger                       *logrus.Logger
	server                       *server.Server
	controlPlane                 *controlplane.Client
	tunnelMgr                    *tunnel.Manager
	monitoringMgr                *components.Manager     // Components manager (monitoring, ingress, metrics)
	stateManager                 *state.StateManager     // Manages persistent state
	k8sClient                    *k8s.Client             // Kubernetes client for in-cluster API access
	gatewayWatcher               *ingress.IngressWatcher // Gateway proxy ingress watcher (for private clusters)
	metrics                      *Metrics                // Prometheus metrics
	ctx                          context.Context
	cancel                       context.CancelFunc
	wg                           sync.WaitGroup
	clusterID                    string          // Cluster UUID from registration
	clusterToken                 string          // K8s ServiceAccount token for control plane to access cluster
	clusterCertData              string          // Base64-encoded cluster CA bundle for control plane access
	connectionState              ConnectionState // Current connection state
	lastHeartbeat                time.Time       // Last successful heartbeat
	consecutiveHeartbeatFailures int             // Number of consecutive heartbeat failures
	heartbeatFailureThreshold    int             // Number of failures before marking disconnected
	stateMutex                   sync.RWMutex    // Protects connection state and heartbeat counters
	monitoringReady              bool            // Indicates if monitoring stack is ready
	monitoringSetup              bool            // Indicates if monitoring stack setup has been initiated
	monitoringMutex              sync.RWMutex    // Protects monitoring ready and setup state
	reregistering                bool            // Indicates if re-registration is in progress
	reregisterMutex              sync.Mutex      // Protects re-registration flag
	registerMutex                sync.Mutex      // Serializes register() executions
	isPrivateCluster             bool            // Indicates if cluster is private (no public LoadBalancer)
	gatewayMutex                 sync.RWMutex    // Protects gateway watcher state

	// WebSocket stream management for zero-copy proxying
	wsStreams   map[string]chan []byte // Map requestID -> data channel for receiving controller data
	wsStreamsMu sync.RWMutex           // Protects wsStreams map
}

// New creates a new agent instance
func New(config *types.Config, logger *logrus.Logger) (*Agent, error) {
	ctx, cancel := context.WithCancel(context.Background())

	// Initialize state manager for optional persistence
	stateManager := state.NewStateManager()
	logger.WithField("state_path", stateManager.GetStatePath()).Debug("Initialized state manager for optional persistence")

	agent := &Agent{
		config:                    config,
		logger:                    logger,
		stateManager:              stateManager,
		metrics:                   newMetrics(),
		ctx:                       ctx,
		cancel:                    cancel,
		connectionState:           StateDisconnected,
		lastHeartbeat:             time.Time{},
		heartbeatFailureThreshold: 3, // Allow 3 failures (90s) before marking disconnected
		wsStreams:                 make(map[string]chan []byte),
	}

	// Generate or load persistent agent ID if not set in config
	if config.Agent.ID == "" {
		hostname, _ := os.Hostname()
		logger.WithFields(logrus.Fields{
			"hostname":        hostname,
			"state_path":      stateManager.GetStatePath(),
			"using_configmap": stateManager.IsUsingConfigMap(),
		}).Debug("Agent ID not set in config, attempting to load from persistent storage")

		// Try to load from state manager (ConfigMap)
		if persistentID, err := stateManager.GetAgentID(); err == nil && persistentID != "" {
			config.Agent.ID = persistentID
			logger.WithFields(logrus.Fields{
				"agent_id":   persistentID,
				"state_path": stateManager.GetStatePath(),
				"state_type": "ConfigMap",
			}).Info("✅ Agent ID loaded from persistent state - will maintain identity across restarts")
		} else {
			// Generate new ID
			config.Agent.ID = generateAgentID(hostname)
			logger.WithFields(logrus.Fields{
				"agent_id":        config.Agent.ID,
				"reason":          "no existing agent ID in state",
				"error":           err,
				"using_configmap": stateManager.IsUsingConfigMap(),
			}).Warn("⚠️  Generated new agent ID - this will cause re-registration!")

			// Try to save to state immediately
			if err := stateManager.SaveAgentID(config.Agent.ID); err != nil {
				logger.WithError(err).Error("❌ CRITICAL: Failed to persist agent ID to state - agent will re-register on every restart!")
				logger.WithFields(logrus.Fields{
					"state_path":      stateManager.GetStatePath(),
					"using_configmap": stateManager.IsUsingConfigMap(),
					"namespace":       stateManager.GetStatePath(),
				}).Error("   Check RBAC permissions for ConfigMap creation/update in agent namespace")
			} else {
				logger.WithFields(logrus.Fields{
					"agent_id":   config.Agent.ID,
					"state_path": stateManager.GetStatePath(),
				}).Info("✅ Agent ID persisted to state for future restarts")
			}
		}
	} else {
		logger.WithFields(logrus.Fields{
			"agent_id": config.Agent.ID,
			"source":   "configuration",
		}).Info("Using agent ID from configuration")

		// Save to state for persistence across restarts
		if err := stateManager.SaveAgentID(config.Agent.ID); err != nil {
			logger.WithError(err).Warn("Failed to persist agent ID to state - agent may re-register on restart")
		} else {
			logger.WithField("state_path", stateManager.GetStatePath()).Debug("Agent ID persisted to state")
		}
	}

	// Initialize Kubernetes client for in-cluster API access
	if k8sClient, err := k8s.NewInClusterClient(); err != nil {
		logger.WithError(err).Warn("Failed to create Kubernetes client (will use fallback methods)")
	} else {
		agent.k8sClient = k8sClient
		logger.Info("Kubernetes client initialized")
	}

	// Initialize control plane client
	if config.PipeOps.APIURL != "" && config.PipeOps.Token != "" {
		controlPlaneClient, err := controlplane.NewClient(
			config.PipeOps.APIURL,
			config.PipeOps.Token,
			config.Agent.ID,
			&config.PipeOps.TLS,
			logger,
		)
		if err != nil {
			logger.WithError(err).Warn("Failed to create control plane client")
		} else {
			agent.controlPlane = controlPlaneClient
			logger.Info("Control plane client initialized")

			// Set up callback for registration errors
			controlPlaneClient.SetOnRegistrationError(func(err error) {
				logger.WithError(err).Warn("Registration error received from control plane - clearing state to trigger re-registration")
				agent.handleRegistrationError()
			})

			// Handle proxy requests from the control plane via WebSocket tunnel
			controlPlaneClient.SetProxyRequestHandler(agent.handleProxyRequest)
			controlPlaneClient.SetOnReconnect(agent.handleControlPlaneReconnect)

			// Handle incoming WebSocket data for zero-copy proxying
			controlPlaneClient.SetOnWebSocketData(agent.handleWebSocketData)
		}
	} else {
		logger.Warn("Control plane not configured - agent will run in standalone mode")
	}

	// Initialize HTTP server (simplified - no K8s proxy needed)
	httpServer := server.NewServer(config, logger)
	if agent.k8sClient != nil {
		httpServer.SetKubernetesProxy(agent.k8sClient)
	}
	agent.server = httpServer

	// Set activity recorder for tunnel (will be used if tunnel is enabled)
	httpServer.SetActivityRecorder(func() {
		agent.RecordTunnelActivity()
	})

	// Set health status provider for server
	httpServer.SetHealthStatusProvider(func() server.HealthStatus {
		agentHealth := agent.GetHealthStatus()
		return server.HealthStatus{
			Healthy:             agentHealth.Healthy,
			Connected:           agentHealth.Connected,
			Registered:          agentHealth.Registered,
			ConnectionState:     agentHealth.ConnectionState,
			LastHeartbeat:       agentHealth.LastHeartbeat,
			TimeSinceLastHB:     agentHealth.TimeSinceLastHB,
			ConsecutiveFailures: agentHealth.ConsecutiveFailures,
		}
	})

	// Initialize tunnel manager (if enabled)
	if config.Tunnel != nil && config.Tunnel.Enabled {
		// Convert tunnel forwards config
		var forwards []tunnel.PortForwardConfig
		for _, fwd := range config.Tunnel.Forwards {
			forwards = append(forwards, tunnel.PortForwardConfig{
				Name:      fwd.Name,
				LocalAddr: fwd.LocalAddr,
			})
		}

		tunnelConfig := &tunnel.ManagerConfig{
			ControlPlaneURL:   config.PipeOps.APIURL,
			AgentID:           config.Agent.ID,
			Token:             config.PipeOps.Token,
			InactivityTimeout: config.Tunnel.InactivityTimeout.String(),
			Forwards:          forwards,
		}

		tunnelMgr, err := tunnel.NewManager(tunnelConfig, logger)
		if err != nil {
			logger.WithError(err).Warn("Failed to create tunnel manager")
		} else {
			agent.tunnelMgr = tunnelMgr
			logger.WithField("forwards", len(forwards)).Info("Tunnel manager initialized with port forwards")
		}
	} else {
		logger.Info("Tunnel disabled - agent will not establish reverse tunnels")
	}

	return agent, nil
}

// Start starts the agent
func (a *Agent) Start() error {
	a.logger.Info("Starting PipeOps agent...")

	// Start HTTP server with K8s API proxy
	if err := a.server.Start(); err != nil {
		return fmt.Errorf("failed to start HTTP server: %w", err)
	}

	// Register agent with control plane FIRST (must succeed before starting services)
	// Registration is required - agent cannot function without cluster ID from control plane
	if err := a.register(); err != nil {
		// Stop HTTP server before returning error
		if a.server != nil {
			a.server.Stop()
		}
		return fmt.Errorf("failed to register agent with control plane: %w", err)
	}

	// Configure monitoring tunnels if monitoring is ready
	if a.monitoringMgr != nil && a.monitoringReady && a.tunnelMgr != nil {
		a.logger.Info("Adding monitoring service tunnels...")
		if err := a.addMonitoringTunnels(); err != nil {
			a.logger.WithError(err).Warn("Failed to add monitoring tunnels (non-fatal)")
		}
	}

	// Start tunnel manager (if initialized) - only after successful registration
	if a.tunnelMgr != nil {
		if err := a.tunnelMgr.Start(); err != nil {
			a.logger.WithError(err).Error("Failed to start tunnel manager")
			// Stop HTTP server before returning error
			if a.server != nil {
				a.server.Stop()
			}
			return fmt.Errorf("failed to start tunnel manager: %w", err)
		}
		a.logger.Info("Tunnel manager started")
	}

	// Detect cluster type and start gateway proxy watcher if enabled
	if a.config.Agent.EnableIngressSync && a.k8sClient != nil {
		a.wg.Add(1)
		go func() {
			defer a.wg.Done()
			a.initializeGatewayProxy()
		}()
		a.logger.Info("Ingress sync enabled - monitoring ingresses for gateway proxy")
	} else if !a.config.Agent.EnableIngressSync {
		a.logger.Info("Ingress sync disabled - agent will not expose cluster via gateway proxy")
	}

	// Start heartbeat - only after successful registration
	a.wg.Add(1)
	go func() {
		defer a.wg.Done()
		a.startHeartbeat()
	}()

	a.logger.WithFields(logrus.Fields{
		"port":       a.config.Agent.Port,
		"cluster_id": a.clusterID,
		"agent_id":   a.config.Agent.ID,
	}).Info("PipeOps agent started successfully")

	// Wait for context cancellation
	<-a.ctx.Done()

	return nil
}

// Stop stops the agent
func (a *Agent) Stop() error {
	a.logger.Info("Stopping PipeOps agent...")

	a.cancel()

	// Stop gateway watcher
	a.gatewayMutex.Lock()
	if a.gatewayWatcher != nil {
		if err := a.gatewayWatcher.Stop(); err != nil {
			a.logger.WithError(err).Error("Failed to stop gateway watcher")
		} else {
			a.logger.Info("Gateway watcher stopped")
		}
	}
	a.gatewayMutex.Unlock()

	// Stop tunnel manager
	if a.tunnelMgr != nil {
		if err := a.tunnelMgr.Stop(); err != nil {
			a.logger.WithError(err).Error("Failed to stop tunnel manager")
		} else {
			a.logger.Info("Tunnel manager stopped")
		}
	}

	// Stop HTTP server
	if a.server != nil {
		if err := a.server.Stop(); err != nil {
			a.logger.WithError(err).Error("Failed to stop HTTP server")
		}
	}

	// FRP client removed - agent now uses custom real-time architecture

	// Wait for all goroutines to finish
	done := make(chan struct{})
	go func() {
		a.wg.Wait()
		close(done)
	}()

	// Wait for graceful shutdown or timeout
	select {
	case <-done:
		a.logger.Info("PipeOps agent stopped gracefully")
	case <-time.After(30 * time.Second):
		a.logger.Warn("Graceful shutdown timeout, forcing stop")
	}

	return nil
}

// register registers the agent with the control plane via HTTP
// This includes setting up the monitoring stack and waiting for it to be ready
func (a *Agent) register() error {
	a.registerMutex.Lock()
	defer a.registerMutex.Unlock()

	// Skip registration if control plane client not configured
	if a.controlPlane == nil {
		a.logger.Info("Skipping registration - running in standalone mode")
		return nil
	}

	a.updateConnectionState(StateConnecting)

	// Load cluster credentials first (needed for both new and existing registrations)
	a.loadClusterCredentials()

	existingClusterID := ""
	if storedClusterID, err := a.loadClusterID(); err == nil && storedClusterID != "" {
		existingClusterID = storedClusterID
		a.clusterID = storedClusterID

		a.logger.WithFields(logrus.Fields{
			"cluster_id": storedClusterID,
			"agent_id":   a.config.Agent.ID,
		}).Info("✓ Loaded existing cluster registration from state")
	} else if err != nil {
		a.logger.WithFields(logrus.Fields{
			"error":      err.Error(),
			"state_path": a.stateManager.GetStatePath(),
		}).Info("No existing cluster ID found in state, will register as new cluster")
	}

	hostname, _ := os.Hostname()

	// Get K8s version from local cluster
	k8sVersion := a.getK8sVersion()

	// Get server IP
	serverIP := a.getServerIP()

	// Prepare agent registration payload matching control plane's RegisterClusterRequest
	// Detect cloud provider and region
	regionInfo := cloud.DetectRegion(a.ctx, a.k8sClient.GetClientset(), a.logger)

	// Note: Monitoring stack will be set up AFTER successful registration
	agent := &types.Agent{
		// Required fields
		ID:   a.config.Agent.ID,          // agent_id
		Name: a.config.Agent.ClusterName, // name (cluster name)

		// K8s and server information
		Version:         k8sVersion,                              // k8s_version
		ServerIP:        serverIP,                                // server_ip
		ServerCode:      serverIP,                                // server_code (same as ServerIP for agent clusters)
		Token:           a.clusterToken,                          // k8s_service_token (K8s ServiceAccount token)
		ClusterCertData: a.clusterCertData,                       // cluster_cert_data (base64 CA bundle)
		Region:          regionInfo.GetRegionCode(),              // detected region from cloud provider
		CloudProvider:   regionInfo.GetCloudProvider(),           // detected provider (aws, gcp, azure, digitalocean, linode, hetzner, bare-metal, on-premises, or "agent")
		RegistryRegion:  regionInfo.GetPreferredRegistryRegion(), // registry region (eu/us)

		// Agent details
		Hostname:     hostname,              // hostname
		AgentVersion: version.GetVersion(),  // agent_version
		Labels:       a.config.Agent.Labels, // labels
		TunnelPortConfig: types.TunnelPortConfig{
			KubernetesAPI: 6443,  // kubernetes_api port
			Kubelet:       10250, // kubelet port
			AgentHTTP:     8080,  // agent_http port
		},
		ServerSpecs: a.getServerSpecs(), // server_specs

		// Monitoring stack information - will be empty during initial registration
		// Will be updated after monitoring stack is set up post-registration

		// Metadata - can be extended later
		Metadata: make(map[string]string),
	}

	// Add default labels
	if agent.Labels == nil {
		agent.Labels = make(map[string]string)
	}
	agent.Labels["hostname"] = hostname
	agent.Labels["agent.pipeops.io/version"] = version.GetVersion()

	// Add metadata
	agent.Metadata["agent_mode"] = "vm-agent"
	agent.Metadata["registration_timestamp"] = time.Now().Format(time.RFC3339)
	if existingClusterID != "" {
		agent.ClusterID = existingClusterID
		agent.Metadata["registration_mode"] = "resume"
	} else {
		agent.Metadata["registration_mode"] = "fresh"
	}

	ctx, cancel := context.WithTimeout(a.ctx, 30*time.Second)
	defer cancel()

	result, err := a.controlPlane.RegisterAgent(ctx, agent)
	if err != nil {
		return fmt.Errorf("failed to register agent: %w", err)
	}

	if result.ClusterID == "" {
		return fmt.Errorf("control plane returned empty cluster_id")
	}

	previousClusterID := existingClusterID
	a.clusterID = result.ClusterID

	isNewCluster := previousClusterID == "" || result.ClusterID != previousClusterID
	if isNewCluster {
		if previousClusterID != "" && result.ClusterID != previousClusterID {
			a.logger.WithFields(logrus.Fields{
				"old_cluster_id": previousClusterID,
				"new_cluster_id": result.ClusterID,
			}).Warn("Control plane returned a different cluster_id - updating state")
		}

		if err := a.saveClusterID(result.ClusterID); err != nil {
			a.logger.WithError(err).Error("❌ CRITICAL: Failed to persist cluster ID to state - cluster will re-register on every restart!")
			a.logger.WithFields(logrus.Fields{
				"state_path":      a.stateManager.GetStatePath(),
				"using_configmap": a.stateManager.IsUsingConfigMap(),
			}).Error("   Check RBAC permissions for ConfigMap update in agent namespace")
		} else {
			a.logger.WithFields(logrus.Fields{
				"cluster_id": result.ClusterID,
				"agent_id":   a.config.Agent.ID,
				"state_path": a.stateManager.GetStatePath(),
				"state_type": "ConfigMap",
			}).Info("✅ Cluster ID persisted to state - will prevent re-registration on restart")
		}
	} else {
		a.logger.WithFields(logrus.Fields{
			"cluster_id": result.ClusterID,
			"agent_id":   a.config.Agent.ID,
		}).Info("✓ Re-validated existing cluster registration with control plane")
	}

	// Save token if provided by control plane
	if result.Token != "" {
		if a.validateClusterTokenForProvisioning(result.Token, "control plane") {
			a.clusterToken = result.Token
			if err := a.saveClusterToken(result.Token); err != nil {
				a.logger.WithError(err).Warn("Failed to persist control plane issued cluster token")
			}
		} else {
			a.logger.WithField("token_source", "control plane").Warn("Ignoring control plane issued token without namespace provisioning rights")
		}
	}

	a.logger.WithFields(logrus.Fields{
		"cluster_id": result.ClusterID,
		"agent_id":   a.config.Agent.ID,
	}).Info("✓ Cluster registered successfully")
	a.updateConnectionState(StateConnected)

	// Set up monitoring stack AFTER successful registration (only if not already set up)
	if err := a.setupMonitoring(); err != nil {
		return fmt.Errorf("failed to set up monitoring stack: %w", err)
	}

	// Wait for monitoring to be ready (with timeout)
	a.monitoringMutex.RLock()
	alreadyReady := a.monitoringReady
	a.monitoringMutex.RUnlock()

	if !alreadyReady {
		if err := a.waitForMonitoring(120 * time.Second); err != nil {
			return fmt.Errorf("monitoring stack not ready within timeout: %w", err)
		}
		a.logger.Info("✓ Monitoring stack ready and operational")
	}

	// Optionally install the env-aware gateway after monitoring setup
	if err := a.setupGateway(); err != nil {
		// Non-fatal: gateway is optional
		a.logger.WithError(err).Warn("Failed to set up gateway (optional)")
	}

	return nil
}

// setupMonitoring initializes and starts the monitoring stack
func (a *Agent) setupMonitoring() error {
	// Check if monitoring has already been set up
	a.monitoringMutex.Lock()
	if a.monitoringSetup {
		a.monitoringMutex.Unlock()
		a.logger.Debug("Monitoring stack already set up, skipping")
		return nil
	}
	a.monitoringSetup = true
	a.monitoringMutex.Unlock()

	// Check if auto-installation is enabled (set by installer script)
	// If PIPEOPS_AUTO_INSTALL_COMPONENTS is not set or is false, skip component installation
	// This allows Helm/K8s manifests to deploy to existing clusters without auto-installing
	autoInstall := os.Getenv("PIPEOPS_AUTO_INSTALL_COMPONENTS")
	if autoInstall != "true" {
		a.logger.Info("Auto-installation of components disabled (PIPEOPS_AUTO_INSTALL_COMPONENTS != true)")
		a.logger.Info("Agent will securely tunnel cluster to PipeOps without installing monitoring stack")
		// Mark as ready without actually installing anything
		a.monitoringMutex.Lock()
		a.monitoringReady = true
		a.monitoringMutex.Unlock()
		return nil
	}

	a.logger.Info("Auto-installation enabled - initializing components stack (monitoring, ingress, metrics)...")

	// Create components manager with default monitoring configuration
	stack := components.DefaultMonitoringStack()
	a.configureGrafanaSubPath(stack)

	mgr, err := components.NewManager(stack, a.logger)
	if err != nil {
		return fmt.Errorf("failed to create components manager: %w", err)
	}

	a.monitoringMgr = mgr

	// Start components stack synchronously (blocking)
	// This ensures we catch any initialization errors before proceeding
	// Note: The manager logs its own "Starting monitoring stack manager..." message
	if err := mgr.Start(); err != nil {
		return fmt.Errorf("failed to start monitoring stack: %w", err)
	}

	// Mark monitoring as ready
	a.monitoringMutex.Lock()
	a.monitoringReady = true
	a.monitoringMutex.Unlock()

	a.logger.Info("Monitoring stack initialization completed")

	return nil
}

// setupGateway installs the env-aware TCP gateway based on config
func (a *Agent) setupGateway() error {
	if a.config == nil || a.config.Gateway == nil || !a.config.Gateway.Enabled {
		a.logger.Debug("Gateway setup skipped (disabled)")
		return nil
	}

	cfg := a.config.Gateway

	// Construct Helm/Gateway installer
	installer, err := helm.NewHelmInstaller(a.logger)
	if err != nil {
		return fmt.Errorf("failed to create helm installer: %w", err)
	}
	gw := ingress.NewGatewayInstaller(installer, a.logger)

	// Map config -> options
	opts := ingress.GatewayOptions{
		ReleaseName:           cfg.ReleaseName,
		Namespace:             cfg.Namespace,
		EnvironmentMode:       cfg.Environment.Mode,
		VMIP:                  cfg.Environment.VMIP,
		IstioEnabled:          cfg.Istio.Enabled,
		GatewayAPIEnabled:     cfg.GatewayAPI.Enabled,
		IstioCreateLBService:  cfg.Istio.Service.Create,
		IstioServiceNamespace: cfg.Istio.Service.Namespace,
		IstioGatewaySelector:  cfg.Istio.Gateway.Selector,
		GatewayClassName:      cfg.GatewayAPI.GatewayClass,
	}

	// Istio servers
	for _, s := range cfg.Istio.Gateway.Servers {
		opts.IstioServers = append(opts.IstioServers, ingress.IstioServer{
			PortNumber:   s.Port.Number,
			PortName:     s.Port.Name,
			PortProtocol: s.Port.Protocol,
			Hosts:        s.Hosts,
			TLS:          s.TLS,
		})
	}

	// Istio routes
	for _, r := range cfg.Istio.VirtualService.TCPRoutes {
		opts.IstiotcpRoutes = append(opts.IstiotcpRoutes, ingress.TCPRouteVS{
			Name:     r.Name,
			Port:     r.Port,
			DestHost: r.Destination.Host,
			DestPort: r.Destination.Port,
		})
	}
	for _, r := range cfg.Istio.VirtualService.TLSRoutes {
		opts.IstioTLSRoutes = append(opts.IstioTLSRoutes, ingress.TLSRouteVS{
			Name:     r.Name,
			Port:     r.Port,
			SNIHosts: r.SNIHosts,
			DestHost: r.Destination.Host,
			DestPort: r.Destination.Port,
		})
	}

	// Gateway API listeners and routes
	for _, l := range cfg.GatewayAPI.Listeners {
		opts.GatewayListeners = append(opts.GatewayListeners, ingress.GatewayListener{
			Name:     l.Name,
			Port:     l.Port,
			Protocol: l.Protocol,
		})
	}
	for _, r := range cfg.GatewayAPI.TCPRoutes {
		gr := ingress.GatewayAPITCPRoute{Name: r.Name, SectionName: r.SectionName}
		for _, b := range r.BackendRefs {
			gr.BackendRefs = append(gr.BackendRefs, ingress.BackendRef{
				Name: b.Name, Namespace: b.Namespace, Port: b.Port,
			})
		}
		opts.GatewayTcpRoutes = append(opts.GatewayTcpRoutes, gr)
	}
	for _, r := range cfg.GatewayAPI.UDPRoutes {
		gr := ingress.GatewayAPIUDPRoute{Name: r.Name, SectionName: r.SectionName}
		for _, b := range r.BackendRefs {
			gr.BackendRefs = append(gr.BackendRefs, ingress.BackendRef{
				Name: b.Name, Namespace: b.Namespace, Port: b.Port,
			})
		}
		opts.GatewayUdpRoutes = append(opts.GatewayUdpRoutes, gr)
	}

	a.logger.WithFields(logrus.Fields{
		"release":     opts.ReleaseName,
		"namespace":   opts.Namespace,
		"istio":       opts.IstioEnabled,
		"gateway_api": opts.GatewayAPIEnabled,
	}).Info("Installing env-aware gateway component…")

	if err := gw.Install(a.ctx, opts); err != nil {
		return fmt.Errorf("failed to install gateway: %w", err)
	}

	a.logger.Info("✓ Gateway installed")
	return nil
}

// configureGrafanaSubPath updates the Grafana configuration so it serves assets from the
// control-plane proxy path. This avoids broken dashboards when Grafana is accessed via the
// agent-managed subpath exposed by the PipeOps API.
func (a *Agent) configureGrafanaSubPath(stack *components.MonitoringStack) {
	if stack == nil || stack.Grafana == nil || stack.Prometheus == nil {
		return
	}

	if a.config != nil && !a.config.Agent.GrafanaSubPath {
		a.logger.Debug("Skipping Grafana subpath configuration (disabled via config)")
		return
	}

	if stack.Grafana.RootURL != "" || stack.Grafana.ServeFromSubPath {
		// Respect user-specified Grafana routing configuration.
		return
	}

	if a.config == nil || a.config.PipeOps.APIURL == "" || a.clusterID == "" {
		return
	}

	baseURL := strings.TrimSuffix(a.config.PipeOps.APIURL, "/")
	namespace := stack.Grafana.Namespace
	if namespace == "" && stack.Prometheus.Namespace != "" {
		namespace = stack.Prometheus.Namespace
	}
	if namespace == "" {
		namespace = "default"
	}
	serviceName := fmt.Sprintf("%s-grafana", stack.Prometheus.ReleaseName)
	if stack.Prometheus.ReleaseName == "" {
		serviceName = "grafana"
	}
	port := stack.Grafana.LocalPort
	if port == 0 {
		port = 3000
	}

	rootURL := fmt.Sprintf("%s/api/v1/clusters/agent/%s/proxy/api/v1/namespaces/%s/services/http:%s:%d/proxy/",
		baseURL,
		a.clusterID,
		namespace,
		serviceName,
		port,
	)

	stack.Grafana.RootURL = rootURL
	stack.Grafana.ServeFromSubPath = true

	a.logger.WithFields(logrus.Fields{
		"root_url": rootURL,
		"service":  serviceName,
	}).Debug("Configured Grafana to serve from control plane subpath")
}

// waitForMonitoring waits for the monitoring stack to be ready or timeout
func (a *Agent) waitForMonitoring(timeout time.Duration) error {
	start := time.Now()
	ticker := time.NewTicker(5 * time.Second)
	defer ticker.Stop()

	for {
		// Check if monitoring is ready
		a.monitoringMutex.RLock()
		ready := a.monitoringReady
		a.monitoringMutex.RUnlock()

		if ready {
			a.logger.WithField("duration", time.Since(start)).Info("Monitoring stack is ready")
			return nil
		}

		// Check timeout
		if time.Since(start) >= timeout {
			return fmt.Errorf("monitoring stack not ready after %v", timeout)
		}

		// Wait for next check
		select {
		case <-ticker.C:
			a.logger.Debug("Waiting for monitoring stack to be ready...")
		case <-a.ctx.Done():
			return fmt.Errorf("context cancelled while waiting for monitoring")
		}
	}
}

// monitoringInfo holds monitoring service information
type monitoringInfo struct {
	PrometheusURL        string
	PrometheusUsername   string
	PrometheusPassword   string
	PrometheusSSL        bool
	TunnelPrometheusPort int

	LokiURL        string
	LokiUsername   string
	LokiPassword   string
	LokiSSL        bool
	TunnelLokiPort int

	GrafanaURL        string
	GrafanaUsername   string
	GrafanaPassword   string
	GrafanaSSL        bool
	TunnelGrafanaPort int
}

// getMonitoringInfo retrieves monitoring service information
func (a *Agent) getMonitoringInfo() monitoringInfo {
	info := monitoringInfo{}

	if a.monitoringMgr == nil {
		a.logger.Debug("Monitoring manager not initialized")
		return info
	}

	// Get monitoring info from manager
	mgr := a.monitoringMgr.GetMonitoringInfo()

	// Get tunnel forwards for port mapping
	tunnelForwards := a.monitoringMgr.GetTunnelForwards()

	// Prometheus
	if url, ok := mgr["prometheus_url"].(string); ok {
		info.PrometheusURL = url
	}
	if username, ok := mgr["prometheus_username"].(string); ok {
		info.PrometheusUsername = username
	}
	if password, ok := mgr["prometheus_password"].(string); ok {
		info.PrometheusPassword = password
	}
	if ssl, ok := mgr["prometheus_ssl"].(bool); ok {
		info.PrometheusSSL = ssl
	}
	// Find Prometheus tunnel port
	for _, fwd := range tunnelForwards {
		if fwd.Name == "prometheus" {
			info.TunnelPrometheusPort = fwd.RemotePort
			break
		}
	}

	// Loki
	if url, ok := mgr["loki_url"].(string); ok {
		info.LokiURL = url
	}
	if username, ok := mgr["loki_username"].(string); ok {
		info.LokiUsername = username
	}
	if password, ok := mgr["loki_password"].(string); ok {
		info.LokiPassword = password
	}
	// Find Loki tunnel port
	for _, fwd := range tunnelForwards {
		if fwd.Name == "loki" {
			info.TunnelLokiPort = fwd.RemotePort
			break
		}
	}

	// Grafana
	if url, ok := mgr["grafana_url"].(string); ok {
		info.GrafanaURL = url
	}
	if username, ok := mgr["grafana_username"].(string); ok {
		info.GrafanaUsername = username
	}
	if password, ok := mgr["grafana_password"].(string); ok {
		info.GrafanaPassword = password
	}
	// Find Grafana tunnel port
	for _, fwd := range tunnelForwards {
		if fwd.Name == "grafana" {
			info.TunnelGrafanaPort = fwd.RemotePort
			break
		}
	}

	// WARNING: Never log sensitive fields such as usernames or passwords.
	// Only include non-sensitive fields like URLs and ports below.
	a.logger.WithFields(logrus.Fields{
		"prometheus_url":  info.PrometheusURL,
		"prometheus_port": info.TunnelPrometheusPort,
		"loki_url":        info.LokiURL,
		"loki_port":       info.TunnelLokiPort,
		"grafana_url":     info.GrafanaURL,
		"grafana_port":    info.TunnelGrafanaPort,
	}).Debug("Retrieved monitoring info")

	return info
}

// addMonitoringTunnels adds monitoring service tunnels to the tunnel manager
func (a *Agent) addMonitoringTunnels() error {
	if a.monitoringMgr == nil {
		return fmt.Errorf("monitoring manager not initialized")
	}

	// Get tunnel forwards from monitoring manager
	tunnelForwards := a.monitoringMgr.GetTunnelForwards()

	a.logger.WithField("count", len(tunnelForwards)).Info("Adding monitoring service tunnels")

	// Convert to tunnel manager's format
	for _, fwd := range tunnelForwards {
		forward := tunnel.PortForwardConfig{
			Name:      fwd.Name,
			LocalAddr: fwd.LocalAddr,
		}

		// Add to tunnel manager's configuration
		// Note: The tunnel manager will handle dynamic port allocation
		a.logger.WithFields(logrus.Fields{
			"name":       forward.Name,
			"local_addr": forward.LocalAddr,
		}).Debug("Added monitoring tunnel")

		// If tunnel manager has an AddForward method, use it
		// Otherwise, the forwards should be configured at initialization
	}

	a.logger.Info("Monitoring tunnels configured successfully")
	return nil
}

// updateConnectionState updates the connection state with logging
func (a *Agent) updateConnectionState(newState ConnectionState) {
	a.stateMutex.Lock()
	oldState := a.connectionState
	a.connectionState = newState
	a.stateMutex.Unlock()

	if oldState != newState {
		a.logger.WithFields(logrus.Fields{
			"old_state": oldState.String(),
			"new_state": newState.String(),
		}).Info("Connection state changed")

		// Record metrics
		a.metrics.recordConnectionStateChange(newState)
	}
}

// startHeartbeat starts periodic heartbeat with dynamic interval based on connection state
func (a *Agent) startHeartbeat() {
	// Send heartbeat immediately on connection (don't wait for first tick)
	if err := a.sendHeartbeatWithRetry(); err != nil {
		a.logger.WithError(err).Error("Failed to send initial heartbeat")
		a.handleHeartbeatFailure()
	} else {
		a.handleHeartbeatSuccess()
	}

	// Use dynamic ticker that adjusts based on connection state
	interval := a.getHeartbeatInterval()
	ticker := time.NewTicker(interval)
	defer ticker.Stop()

	for {
		select {
		case <-a.ctx.Done():
			return
		case <-ticker.C:
			// Check if interval needs to change based on current state
			newInterval := a.getHeartbeatInterval()
			if newInterval != interval {
				interval = newInterval
				ticker.Reset(interval)
				a.logger.WithFields(logrus.Fields{
					"old_interval": interval.Seconds(),
					"new_interval": newInterval.Seconds(),
					"state":        a.getConnectionState().String(),
				}).Debug("Adjusted heartbeat interval based on connection state")
			}

			// Skip heartbeat if WebSocket is reconnecting
			if a.controlPlane != nil && !a.controlPlane.IsConnected() {
				a.logger.Debug("Skipping heartbeat - WebSocket reconnecting")
				a.metrics.recordHeartbeatSkip()
				continue
			}

			start := time.Now()
			if err := a.sendHeartbeatWithRetry(); err != nil {
				a.logger.WithError(err).Error("Failed to send heartbeat after retries")
				a.handleHeartbeatFailure()
			} else {
				duration := time.Since(start)
				a.metrics.recordHeartbeatDuration(duration)
				a.handleHeartbeatSuccess()
			}
		}
	}
}

// getHeartbeatInterval returns the appropriate heartbeat interval based on connection state
func (a *Agent) getHeartbeatInterval() time.Duration {
	state := a.getConnectionState()

	// Get configured intervals or use defaults
	connectedInterval := a.config.Agent.HeartbeatIntervalConnected
	if connectedInterval <= 0 {
		connectedInterval = 30 // Default: 30s when connected
	}

	reconnectingInterval := a.config.Agent.HeartbeatIntervalReconnecting
	if reconnectingInterval <= 0 {
		reconnectingInterval = 60 // Default: 60s when reconnecting (less frequent)
	}

	disconnectedInterval := a.config.Agent.HeartbeatIntervalDisconnected
	if disconnectedInterval <= 0 {
		disconnectedInterval = 15 // Default: 15s when disconnected (more aggressive)
	}

	switch state {
	case StateConnected:
		return time.Duration(connectedInterval) * time.Second
	case StateReconnecting:
		return time.Duration(reconnectingInterval) * time.Second
	case StateDisconnected:
		return time.Duration(disconnectedInterval) * time.Second
	case StateConnecting:
		return time.Duration(connectedInterval) * time.Second // Use normal interval during initial connection
	default:
		return 30 * time.Second // Fallback to default
	}
}

// getConnectionState returns the current connection state (thread-safe)
func (a *Agent) getConnectionState() ConnectionState {
	a.stateMutex.RLock()
	defer a.stateMutex.RUnlock()
	return a.connectionState
}

// handleHeartbeatSuccess handles a successful heartbeat
func (a *Agent) handleHeartbeatSuccess() {
	a.stateMutex.Lock()
	a.consecutiveHeartbeatFailures = 0 // Reset failure counter
	a.stateMutex.Unlock()

	a.metrics.recordHeartbeatSuccess()
	a.updateConnectionState(StateConnected)
}

// handleHeartbeatFailure handles a failed heartbeat with grace period
func (a *Agent) handleHeartbeatFailure() {
	a.stateMutex.Lock()
	a.consecutiveHeartbeatFailures++
	failures := a.consecutiveHeartbeatFailures
	threshold := a.heartbeatFailureThreshold
	a.stateMutex.Unlock()

	a.metrics.recordHeartbeatFailure()

	if failures >= threshold {
		a.logger.WithFields(logrus.Fields{
			"consecutive_failures": failures,
			"threshold":            threshold,
		}).Warn("Heartbeat failure threshold reached, marking disconnected")
		a.updateConnectionState(StateDisconnected)
	} else {
		a.logger.WithFields(logrus.Fields{
			"consecutive_failures": failures,
			"threshold":            threshold,
			"remaining":            threshold - failures,
		}).Warn("Heartbeat failed, within grace period")
		// Stay in current state (likely StateReconnecting or StateConnected)
	}
}

// updateMetricsPeriodically updates metrics that need periodic calculation
func (a *Agent) updateMetricsPeriodically() {
	ticker := time.NewTicker(10 * time.Second)
	defer ticker.Stop()

	for {
		select {
		case <-a.ctx.Done():
			return
		case <-ticker.C:
			a.metrics.updateUnhealthyDuration()
		}
	}
}

// sendHeartbeatWithRetry sends heartbeat with exponential backoff retry
func (a *Agent) sendHeartbeatWithRetry() error {
	// Get retry configuration
	maxAttempts := a.config.PipeOps.Reconnect.MaxAttempts
	if maxAttempts <= 0 {
		maxAttempts = 3 // Default
	}

	baseInterval := a.config.PipeOps.Reconnect.Interval
	if baseInterval == 0 {
		baseInterval = 5 * time.Second // Default
	}

	var lastErr error
	for attempt := 1; attempt <= maxAttempts; attempt++ {
		err := a.sendHeartbeat()
		if err == nil {
			// Success!
			a.stateMutex.Lock()
			a.lastHeartbeat = time.Now()
			a.stateMutex.Unlock()
			return nil
		}

		if errors.Is(err, errReRegistrationInProgress) {
			a.logger.Debug("Heartbeat skipped because re-registration is in progress")
			return nil
		}

		lastErr = err

		// Don't sleep after last attempt
		if attempt < maxAttempts {
			// Exponential backoff: interval * 2^(attempt-1)
			backoff := baseInterval * time.Duration(1<<uint(attempt-1))
			if backoff > 30*time.Second {
				backoff = 30 * time.Second // Cap at 30 seconds
			}

			a.logger.WithFields(logrus.Fields{
				"attempt": attempt,
				"backoff": backoff,
				"error":   err,
			}).Warn("Heartbeat failed, retrying with backoff...")

			a.updateConnectionState(StateReconnecting)

			select {
			case <-a.ctx.Done():
				return fmt.Errorf("context cancelled during retry")
			case <-time.After(backoff):
				// Continue to next attempt
			}
		}
	}

	return fmt.Errorf("heartbeat failed after %d attempts: %w", maxAttempts, lastErr)
}

// sendHeartbeat sends a heartbeat message directly
// Note: With Portainer-style tunneling, we only send heartbeats to indicate the agent is alive.
// The control plane accesses K8s metrics directly through the tunnel (port 6443).
func (a *Agent) sendHeartbeat() error {
	// Skip heartbeat if control plane client not configured
	if a.controlPlane == nil {
		a.logger.Debug("Skipping heartbeat - running in standalone mode")
		return nil
	}

	// If cluster ID not set, attempt registration
	if a.clusterID == "" {
		if a.isReregistering() {
			a.logger.Debug("Skipping heartbeat while re-registration is in progress")
			return errReRegistrationInProgress
		}
		a.logger.Info("Cluster not registered - attempting registration")
		if err := a.register(); err != nil {
			a.logger.WithError(err).Warn("Failed to register cluster")
			return err
		}
		// After successful registration, continue with heartbeat
		if a.clusterID == "" {
			// Registration failed to set cluster_id
			return fmt.Errorf("registration did not set cluster_id")
		}
	}

	// Determine tunnel status
	tunnelStatus := "disconnected"
	if a.tunnelMgr != nil {
		tunnelStatus = "connected"
	}

	// Collect cluster metrics
	nodeCount, podCount := a.getClusterMetrics()

	// Collect monitoring stack credentials
	monInfo := a.getMonitoringInfo()

	// Get gateway proxy info
	a.gatewayMutex.RLock()
	isPrivate := a.isPrivateCluster
	routeCount := a.getGatewayRouteCount()
	a.gatewayMutex.RUnlock()

	heartbeat := &controlplane.HeartbeatRequest{
		ClusterID:    a.clusterID,
		AgentID:      a.config.Agent.ID,
		Status:       "healthy",
		TunnelStatus: tunnelStatus,
		Timestamp:    time.Now(),
		Metadata: map[string]interface{}{
			"version":        version.GetVersion(),
			"k8s_nodes":      nodeCount,
			"k8s_pods":       podCount,
			"cpu_usage":      "0%",
			"memory_usage":   "0%",
			"is_private":     isPrivate,
			"gateway_routes": routeCount,
		},

		// Monitoring stack credentials (sent with every heartbeat)
		PrometheusURL:      monInfo.PrometheusURL,
		PrometheusUsername: monInfo.PrometheusUsername,
		PrometheusPassword: monInfo.PrometheusPassword,
		PrometheusSSL:      monInfo.PrometheusSSL,

		LokiURL:      monInfo.LokiURL,
		LokiUsername: monInfo.LokiUsername,
		LokiPassword: monInfo.LokiPassword,

		GrafanaURL:      monInfo.GrafanaURL,
		GrafanaUsername: monInfo.GrafanaUsername,
		GrafanaPassword: monInfo.GrafanaPassword,

		// Tunnel ports for monitoring services
		TunnelPrometheusPort: monInfo.TunnelPrometheusPort,
		TunnelLokiPort:       monInfo.TunnelLokiPort,
		TunnelGrafanaPort:    monInfo.TunnelGrafanaPort,
	}

	// Debug: Log the heartbeat payload (with sensitive fields redacted)
	redactedHeartbeat := *heartbeat
	// Redact credentials
	redactedHeartbeat.PrometheusPassword = "[REDACTED]"
	redactedHeartbeat.LokiPassword = "[REDACTED]"
	redactedHeartbeat.GrafanaPassword = "[REDACTED]"
	if jsonPayload, err := json.Marshal(redactedHeartbeat); err == nil {
		a.logger.WithField("payload", string(jsonPayload)).Debug("Heartbeat payload")
	}

	ctx, cancel := context.WithTimeout(a.ctx, 10*time.Second)
	defer cancel()

	if err := a.controlPlane.SendHeartbeat(ctx, heartbeat); err != nil {
		return fmt.Errorf("failed to send heartbeat: %w", err)
	}

	a.logger.WithFields(map[string]interface{}{
		"cluster_id": a.clusterID,
		"agent_id":   a.config.Agent.ID,
		"status":     heartbeat.Status,
	}).Debug("Heartbeat sent successfully")

	return nil
}

// RecordTunnelActivity records tunnel activity (called by server middleware)
func (a *Agent) RecordTunnelActivity() {
	if a.tunnelMgr != nil {
		a.tunnelMgr.RecordActivity()
	}
}

// GetHealthStatus returns the agent's health status
// HealthStatus represents the agent's health status
type HealthStatus struct {
	Healthy             bool          `json:"healthy"`
	Connected           bool          `json:"connected"`
	Registered          bool          `json:"registered"`
	ConnectionState     string        `json:"connection_state"`
	LastHeartbeat       time.Time     `json:"last_heartbeat"`
	TimeSinceLastHB     time.Duration `json:"time_since_last_heartbeat"`
	ConsecutiveFailures int           `json:"consecutive_failures"`
}

func (a *Agent) GetHealthStatus() HealthStatus {
	a.stateMutex.RLock()
	state := a.connectionState
	lastHB := a.lastHeartbeat
	failures := a.consecutiveHeartbeatFailures
	a.stateMutex.RUnlock()

	timeSinceHB := time.Since(lastHB)

	// Agent is healthy if:
	// 1. Connected to control plane
	// 2. Last heartbeat was within reasonable time (90s = 3x 30s interval)
	isHealthy := state == StateConnected && timeSinceHB < 90*time.Second
	isConnected := a.controlPlane != nil && a.controlPlane.IsConnected()
	isRegistered := a.clusterID != ""

	return HealthStatus{
		Healthy:             isHealthy,
		Connected:           isConnected,
		Registered:          isRegistered,
		ConnectionState:     state.String(),
		LastHeartbeat:       lastHB,
		TimeSinceLastHB:     timeSinceHB,
		ConsecutiveFailures: failures,
	}
}

// IsHealthy returns true if the agent is healthy (connected and heartbeating)
func (a *Agent) IsHealthy() bool {
	return a.GetHealthStatus().Healthy
}

// getK8sVersion gets K8s version from the cluster using the Kubernetes client-go SDK
func (a *Agent) getK8sVersion() string {
	if a.k8sClient == nil {
		a.logger.Debug("Kubernetes client not initialized, using default version")
		return "v1.28.0+k3s1"
	}

	ctx, cancel := context.WithTimeout(context.Background(), 10*time.Second)
	defer cancel()

	versionInfo, err := a.k8sClient.GetVersion(ctx)
	if err != nil {
		a.logger.WithError(err).Debug("Failed to get Kubernetes version, using default")
		return "v1.28.0+k3s1"
	}

	a.logger.WithField("version", versionInfo.GitVersion).Debug("Got K8s version from API")
	return versionInfo.GitVersion
}

// getServerIP gets the server's public IP address
func (a *Agent) getServerIP() string {
	// Try to get external IP from multiple sources

	// Method 1: Query external service
	if ip := getExternalIP(); ip != "" {
		return ip
	}

	// Method 2: Get primary network interface IP
	if ip := getPrimaryIP(); ip != "" {
		return ip
	}

	return "0.0.0.0"
}

// getServerSpecs collects server hardware specifications
func (a *Agent) getServerSpecs() types.ServerSpecs {
	specs := types.ServerSpecs{
		CPUCores: runtime.NumCPU(),
		OS:       runtime.GOOS,
	}

	// Try to get memory info (Linux)
	if data, err := os.ReadFile("/proc/meminfo"); err == nil {
		content := string(data)
		if idx := strings.Index(content, "MemTotal:"); idx != -1 {
			line := content[idx:]
			if end := strings.Index(line, "\n"); end != -1 {
				line = line[:end]
			}
			fields := strings.Fields(line)
			if len(fields) >= 2 {
				if memKB, err := strconv.ParseInt(fields[1], 10, 64); err == nil {
					specs.MemoryGB = int(memKB / 1024 / 1024)
				}
			}
		}
	}

	// Try to get disk info
	if stat := getDiskSpace("/"); stat != nil {
		specs.DiskGB = int(stat.All / 1024 / 1024 / 1024)
	}

	// Get OS version
	if osInfo := getOSVersion(); osInfo != "" {
		specs.OS = osInfo
	}

	return specs
}

// getClusterMetrics collects basic cluster metrics (node count, pod count)
// Uses Kubernetes client-go SDK for in-cluster access
func (a *Agent) getClusterMetrics() (nodeCount int, podCount int) {
	if a.k8sClient == nil {
		a.logger.Debug("Kubernetes client not initialized, skipping metrics collection")
		return 0, 0
	}

	ctx, cancel := context.WithTimeout(a.ctx, 5*time.Second)
	defer cancel()

	var err error
	nodeCount, podCount, err = a.k8sClient.GetClusterMetrics(ctx)
	if err != nil {
		a.logger.WithError(err).Debug("Failed to collect cluster metrics")
		return 0, 0
	}

	a.logger.WithFields(logrus.Fields{
		"nodes": nodeCount,
		"pods":  podCount,
	}).Debug("Collected cluster metrics from Kubernetes API")

	return nodeCount, podCount
}

// generateAgentID generates a unique agent ID based on hostname
func generateAgentID(hostname string) string {
	// Gather machine-specific identifiers for a stable, unique ID
	var identifiers []string

	// 1. Hostname (primary identifier)
	identifiers = append(identifiers, hostname)

	// 2. Machine ID (stable across reboots on Linux/systemd systems)
	if machineID, err := os.ReadFile("/etc/machine-id"); err == nil {
		identifiers = append(identifiers, strings.TrimSpace(string(machineID)))
	} else if machineID, err := os.ReadFile("/var/lib/dbus/machine-id"); err == nil {
		// Fallback location for machine-id
		identifiers = append(identifiers, strings.TrimSpace(string(machineID)))
	}

	// 3. Try to get MAC address from network interfaces
	if interfaces, err := net.Interfaces(); err == nil {
		for _, iface := range interfaces {
			// Skip loopback and down interfaces
			if iface.Flags&net.FlagLoopback != 0 || iface.Flags&net.FlagUp == 0 {
				continue
			}
			// Use first valid MAC address
			if len(iface.HardwareAddr) > 0 {
				identifiers = append(identifiers, iface.HardwareAddr.String())
				break
			}
		}
	}

	// 4. Kubernetes Pod UID (if running in K8s)
	if podUID := os.Getenv("POD_UID"); podUID != "" {
		identifiers = append(identifiers, podUID)
	}

	// 5. Kubernetes Namespace + Pod Name (for uniqueness in multi-tenant clusters)
	if podNamespace := os.Getenv("POD_NAMESPACE"); podNamespace != "" {
		identifiers = append(identifiers, podNamespace)
	}
	if podName := os.Getenv("POD_NAME"); podName != "" {
		identifiers = append(identifiers, podName)
	}

	// Fallback: if we have no identifiers, use a timestamp-based UUID
	if len(identifiers) == 0 {
		identifiers = append(identifiers, fmt.Sprintf("fallback-%d", time.Now().UnixNano()))
	}

	// Create deterministic hash from all identifiers
	data := strings.Join(identifiers, "|")
	hash := sha256.Sum256([]byte(data))

	// Use first 16 hex chars for readability
	return fmt.Sprintf("agent-%s", hex.EncodeToString(hash[:8]))
}

// saveClusterID saves the cluster ID to persistent storage
func (a *Agent) saveClusterID(clusterID string) error {
	if err := a.stateManager.SaveClusterID(clusterID); err != nil {
		return fmt.Errorf("failed to save cluster ID: %w", err)
	}
	return nil
}

// handleRegistrationError handles registration errors from the control plane
// This triggers re-registration without clearing the cluster_id
func (a *Agent) handleRegistrationError() {
	// Check if re-registration is already in progress
	a.reregisterMutex.Lock()
	if a.reregistering {
		a.reregisterMutex.Unlock()
		a.logger.Debug("Re-registration already in progress, skipping duplicate attempt")
		return
	}
	a.reregistering = true
	a.reregisterMutex.Unlock()

	a.logger.Warn("Handling registration error - will trigger re-registration")

	// Clear the invalid cluster_id from memory and state
	// This forces a fresh registration instead of reloading the rejected cluster_id
	oldClusterID := a.clusterID
	a.clusterID = ""

	// Clear cluster_id from state so register() doesn't reload it
	if err := a.stateManager.ClearClusterID(); err != nil {
		a.logger.WithError(err).Warn("Failed to clear invalid cluster_id from state")
	} else {
		a.logger.WithField("old_cluster_id", oldClusterID).Info("Cleared invalid cluster_id from state - will register as new cluster")
	}

	go func() {
		defer func() {
			a.reregisterMutex.Lock()
			a.reregistering = false
			a.reregisterMutex.Unlock()
		}()

		a.logger.Info("Re-registering with control plane after error...")
		if err := a.register(); err != nil {
			a.logger.WithError(err).Error("Failed to re-register after error")
		} else {
			a.logger.Info("Successfully re-registered with control plane")
		}
	}()
}

// handleControlPlaneReconnect refreshes registration after the WebSocket connection is restored.
func (a *Agent) handleControlPlaneReconnect() {
	if a.ctx.Err() != nil {
		return
	}

	a.reregisterMutex.Lock()
	if a.reregistering {
		a.reregisterMutex.Unlock()
		a.logger.Debug("Re-registration already in progress, skipping reconnect handler")
		return
	}
	a.reregistering = true
	a.reregisterMutex.Unlock()

	a.logger.Info("Control plane connection re-established - refreshing registration")

	go func() {
		defer func() {
			a.reregisterMutex.Lock()
			a.reregistering = false
			a.reregisterMutex.Unlock()
		}()

		if err := a.register(); err != nil {
			a.logger.WithError(err).Error("Failed to refresh registration after reconnect")
			return
		}

		a.logger.Info("Re-registration after reconnect completed successfully")

		// Trigger gateway proxy re-sync after successful reconnection
		a.gatewayMutex.RLock()
		watcher := a.gatewayWatcher
		a.gatewayMutex.RUnlock()

		if watcher != nil {
			// Update cluster UUID in case it changed
			watcher.UpdateClusterUUID(a.clusterID)

			// Trigger re-sync of all ingresses
			if err := watcher.TriggerResync(); err != nil {
				a.logger.WithError(err).Warn("Failed to re-sync gateway routes after reconnect")
			}
		}
	}()
}

func (a *Agent) isReregistering() bool {
	a.reregisterMutex.Lock()
	inProgress := a.reregistering
	a.reregisterMutex.Unlock()
	return inProgress
}

// handleWebSocketData handles incoming WebSocket data from the control plane
// This is called when the controller sends WebSocket frames to forward to the backend service
func (a *Agent) handleWebSocketData(requestID string, data []byte) {
	a.wsStreamsMu.RLock()
	ch, exists := a.wsStreams[requestID]
	a.wsStreamsMu.RUnlock()

	if !exists {
		a.logger.WithField("request_id", requestID).Warn("Received WebSocket data for unknown stream")
		return
	}

	// Send data to the stream handler
	select {
	case ch <- data:
	default:
		a.logger.WithField("request_id", requestID).Warn("WebSocket data channel full, dropping message")
	}
}

func (a *Agent) handleProxyRequest(req *controlplane.ProxyRequest, writer controlplane.ProxyResponseWriter) {
	startTime := time.Now()
	logger := a.logger.WithFields(logrus.Fields{
		"request_id": req.RequestID,
		"method":     strings.ToUpper(req.Method),
		"path":       req.Path,
	})

	// Add route context to logging if available
	if req.ServiceName != "" {
		logger = logger.WithFields(logrus.Fields{
			"namespace":    req.Namespace,
			"service_name": req.ServiceName,
			"service_port": req.ServicePort,
		})
	}

	defer func() {
		duration := time.Since(startTime)
		if duration > 5*time.Second {
			logger.WithField("duration_ms", duration.Milliseconds()).Warn("Slow proxy request detected")
		}
	}()

	if a.controlPlane == nil {
		logger.Warn("Control plane client unavailable - cannot respond to proxy request")
		_ = writer.CloseWithError(fmt.Errorf("control plane client unavailable"))
		return
	}

	if a.k8sClient == nil {
		logger.Warn("Kubernetes client unavailable - responding with proxy error")
		_ = writer.CloseWithError(fmt.Errorf("kubernetes client not initialized"))
		return
	}

	ctx, cancel := a.proxyRequestContext(req)
	defer cancel()

	var requestBody io.ReadCloser
	switch {
	case req.BodyStream() != nil:
		requestBody = req.BodyStream()
	case len(req.Body) > 0:
		requestBody = io.NopCloser(bytes.NewReader(req.Body))
	default:
		requestBody = nil
	}

	// FALLBACK: If gateway didn't send service routing info, try to look it up locally
	if req.ServiceName == "" {
		// Extract hostname from Host header
		var hostname string
		if req.Headers != nil {
			if hosts, exists := req.Headers["Host"]; exists && len(hosts) > 0 {
				hostname = hosts[0]
			}
		}

		if hostname != "" {
			a.gatewayMutex.RLock()
			watcher := a.gatewayWatcher
			a.gatewayMutex.RUnlock()

			if watcher != nil {
				if route := watcher.LookupRoute(hostname); route != nil {
					logger.WithFields(logrus.Fields{
						"host":        hostname,
						"service":     route.Service,
						"namespace":   route.Namespace,
						"port":        route.Port,
						"lookup_mode": "fallback",
					}).Info("Resolved route from local ingress cache (gateway didn't send service info)")

					req.ServiceName = route.Service
					req.Namespace = route.Namespace
					req.ServicePort = route.Port

					// Update logger with resolved route info
					logger = logger.WithFields(logrus.Fields{
						"namespace":    req.Namespace,
						"service_name": req.ServiceName,
						"service_port": req.ServicePort,
					})
				} else {
					logger.WithField("host", hostname).Warn("No route found in local cache for hostname")
				}
			}
		}
	}

	// Check if this is a WebSocket upgrade request
	if req.IsWebSocket || isWebSocketUpgradeRequest(req) {
		logger.Info("Detected WebSocket upgrade request")

		// Use zero-copy mode for maximum performance (KubeSail-style)
		if req.UseZeroCopy {
			logger.Info("Using zero-copy TCP forwarding for optimal performance")
			a.handleZeroCopyProxy(ctx, req, writer, logger)
			return
		}

		// Use WebSocket-aware mode for debugging and inspection
		logger.Debug("Using WebSocket-aware mode (can inspect frames)")
		a.handleWebSocketProxy(ctx, req, writer, logger)
		return
	}

	// Route to application service if route context is provided, otherwise use K8s API
	var statusCode int
	var respHeaders http.Header
	var respBody io.ReadCloser
	var err error

	if req.ServiceName != "" && req.Namespace != "" && req.ServicePort > 0 {
		// Proxy to application service (no K8s authentication required)
		logger.Debug("Routing to application service")
		statusCode, respHeaders, respBody, err = a.proxyToService(ctx, req, requestBody)
	} else {
		// K8s API proxy - ENFORCE cluster ServiceAccount token (kubeconfig token)
		logger.Debug("Routing to Kubernetes API - enforcing cluster ServiceAccount token")

		// Validate that we have the cluster token
		if a.clusterToken == "" {
			logger.Error("K8s API proxy request rejected - cluster ServiceAccount token not available")
			_ = writer.CloseWithError(fmt.Errorf("cluster not authenticated - no ServiceAccount token"))
			_ = req.CloseBody()
			return
		}

		// ENFORCE: Always use the cluster's Kubernetes ServiceAccount token
		// This ensures PIPEOPS service token cannot be used to access K8s API
		// Only the cluster's kubeconfig token (ServiceAccount) is used
		if req.Headers == nil {
			req.Headers = make(map[string][]string)
		}

		// Override any Authorization header with cluster ServiceAccount token
		req.Headers["Authorization"] = []string{"Bearer " + a.clusterToken}

		logger.WithField("token_source", "cluster_serviceaccount").Debug("Using cluster ServiceAccount token for K8s API access")

		// Proxy to K8s API with cluster's kubeconfig credentials
		statusCode, respHeaders, respBody, err = a.k8sClient.ProxyRequest(ctx, req.Method, req.Path, req.Query, req.Headers, requestBody)
	}

	if err != nil {
		if ctx.Err() != nil {
			logger.WithError(ctx.Err()).Debug("Proxy request cancelled or timed out")
		} else {
			logger.WithError(err).Warn("Proxy request failed")
		}
		_ = writer.CloseWithError(err)
		_ = req.CloseBody()
		return
	}
	defer respBody.Close()
	defer req.CloseBody()

	filteredHeaders := a.filterProxyHeaders(respHeaders)

	if err := writer.WriteHeader(statusCode, filteredHeaders); err != nil {
		logger.WithError(err).Warn("Failed to write proxy response header")
		_ = writer.CloseWithError(err)
		return
	}

	// Use buffer pool to reduce GC pressure
	bufPtr := proxyBufferPool.Get().(*[]byte)
	defer proxyBufferPool.Put(bufPtr)
	buf := *bufPtr

	bytesWritten := int64(0)
	for {
		// Check if context is cancelled to stop early
		select {
		case <-ctx.Done():
			logger.Debug("Proxy request context cancelled during streaming")
			_ = writer.CloseWithError(ctx.Err())
			return
		default:
		}

		n, readErr := respBody.Read(buf)
		if n > 0 {
			if err := writer.WriteChunk(buf[:n]); err != nil {
				logger.WithError(err).Warn("Failed to stream proxy response body")
				_ = writer.CloseWithError(err)
				return
			}
			bytesWritten += int64(n)
		}

		if readErr != nil {
			if errors.Is(readErr, io.EOF) {
				break
			}

			logger.WithError(readErr).Warn("Error reading proxy response body")
			_ = writer.CloseWithError(readErr)
			return
		}
	}

	logger.WithFields(logrus.Fields{
		"status":        statusCode,
		"bytes_written": bytesWritten,
		"duration_ms":   time.Since(startTime).Milliseconds(),
	}).Debug("Proxy request completed successfully")

	if err := writer.Close(); err != nil {
		logger.WithError(err).Warn("Failed to finalize proxy response to control plane")
	}
}

// proxyToService proxies a request to an application service instead of the Kubernetes API
func (a *Agent) proxyToService(ctx context.Context, req *controlplane.ProxyRequest, body io.ReadCloser) (int, http.Header, io.ReadCloser, error) {
	// Validate inputs to prevent SSRF attacks
	if err := validateServiceName(req.ServiceName); err != nil {
		if body != nil {
			_ = body.Close()
		}
		return 0, nil, nil, fmt.Errorf("invalid service name: %w", err)
	}
	if err := validateNamespace(req.Namespace); err != nil {
		if body != nil {
			_ = body.Close()
		}
		return 0, nil, nil, fmt.Errorf("invalid namespace: %w", err)
	}
	if err := validateServicePort(req.ServicePort); err != nil {
		if body != nil {
			_ = body.Close()
		}
		return 0, nil, nil, fmt.Errorf("invalid service port: %w", err)
	}
	if err := validatePath(req.Path); err != nil {
		if body != nil {
			_ = body.Close()
		}
		return 0, nil, nil, fmt.Errorf("invalid path: %w", err)
	}

	// Build service URL: http://service-name.namespace.svc.cluster.local:port/path
	serviceURL := fmt.Sprintf("http://%s.%s.svc.cluster.local:%d%s",
		req.ServiceName,
		req.Namespace,
		req.ServicePort,
		req.Path,
	)

	if req.Query != "" {
		serviceURL = fmt.Sprintf("%s?%s", serviceURL, req.Query)
	}

	logger := a.logger.WithFields(logrus.Fields{
		"service_url":  serviceURL,
		"namespace":    req.Namespace,
		"service_name": req.ServiceName,
		"service_port": req.ServicePort,
	})

	logger.Debug("Proxying request to application service")

	// Create HTTP request
	method := strings.ToUpper(req.Method)
	if method == "" {
		method = http.MethodGet
	}

	var reqBody io.Reader
	if body != nil {
		reqBody = body
	}

	httpReq, err := http.NewRequestWithContext(ctx, method, serviceURL, reqBody)
	if err != nil {
		if body != nil {
			_ = body.Close()
		}
		return 0, nil, nil, fmt.Errorf("failed to create service request: %w", err)
	}

	// Copy headers (skip hop-by-hop headers)
	for key, values := range req.Headers {
		if isHopByHopHeader(key) {
			continue
		}
		for _, value := range values {
			httpReq.Header.Add(key, value)
		}
	}

	// Create HTTP client for cluster-internal service communication
	// This will use cluster DNS to resolve service names
	httpClient := &http.Client{
		Timeout: 30 * time.Second,
		Transport: &http.Transport{
			MaxIdleConns:        100,
			MaxIdleConnsPerHost: 10,
			IdleConnTimeout:     90 * time.Second,
		},
	}

	// Execute the request
	resp, err := httpClient.Do(httpReq)
	if err != nil {
		if body != nil {
			_ = body.Close()
		}
		logger.WithError(err).Error("Failed to proxy request to service")
		return 0, nil, nil, fmt.Errorf("service request failed: %w", err)
	}

	logger.WithField("status_code", resp.StatusCode).Debug("Service proxy request completed")

	return resp.StatusCode, resp.Header, resp.Body, nil
}

// filterProxyHeaders filters out hop-by-hop headers that shouldn't be proxied
func (a *Agent) filterProxyHeaders(headers map[string][]string) map[string][]string {
	filtered := make(map[string][]string)
	for key, values := range headers {
		if isHopByHopHeader(key) {
			continue
		}
		filtered[key] = append([]string(nil), values...)
	}
	return filtered
}

// isHopByHopHeader checks if a header is hop-by-hop (shouldn't be forwarded)
func isHopByHopHeader(header string) bool {
	switch strings.ToLower(header) {
	case "connection", "transfer-encoding", "keep-alive",
		"proxy-authenticate", "proxy-authorization",
		"te", "trailers", "upgrade":
		return true
	}
	return false
}

func (a *Agent) proxyRequestContext(req *controlplane.ProxyRequest) (context.Context, context.CancelFunc) {
	if !req.Deadline.IsZero() {
		return context.WithDeadline(a.ctx, req.Deadline)
	}

	if req.Timeout > 0 {
		return context.WithTimeout(a.ctx, req.Timeout)
	}

	return context.WithTimeout(a.ctx, 2*time.Minute)
}

// validateClusterTokenForProvisioning ensures the provided token can create namespaces, which is
// the minimum privilege required for control plane auto-provisioning flows. When the Kubernetes
// client is unavailable (e.g., running outside a cluster), validation is skipped.
func (a *Agent) validateClusterTokenForProvisioning(token string, source string) bool {
	if token == "" {
		return false
	}

	if a.k8sClient == nil {
		a.logger.WithField("token_source", source).Debug("Kubernetes client unavailable - skipping token RBAC validation")
		return true
	}

	ctx := a.ctx
	if ctx == nil {
		ctx = context.Background()
	}
	ctx, cancel := context.WithTimeout(ctx, 10*time.Second)
	defer cancel()

	allowed, err := a.k8sClient.TokenHasNamespaceWriteAccess(ctx, token)
	if err != nil {
		a.logger.WithFields(logrus.Fields{
			"token_source": source,
		}).WithError(err).Warn("Failed to validate cluster token RBAC")
		return false
	}

	if !allowed {
		a.logger.WithField("token_source", source).Warn("Cluster token lacks permission to create namespaces")
		return false
	}

	a.logger.WithField("token_source", source).Info("Cluster token validated for namespace provisioning")
	return true
}

// loadClusterCredentials attempts to load the Kubernetes ServiceAccount token
// This token is needed by the control plane to access the cluster through the tunnel
// loadClusterCredentials attempts to load the Kubernetes ServiceAccount token
// This token is needed by the control plane to access the cluster through the tunnel
func (a *Agent) loadClusterCredentials() {
	var (
		persistedToken   string
		persistedTokenOK bool
		fallbackToken    string
		fallbackSource   string
	)

	tryToken := func(rawToken, source string, persist bool) bool {
		token := strings.TrimSpace(rawToken)
		if token == "" {
			return false
		}
		if !a.validateClusterTokenForProvisioning(token, source) {
			return false
		}
		a.clusterToken = token
		if persist {
			if err := a.saveClusterToken(token); err != nil {
				a.logger.WithFields(logrus.Fields{
					"token_source": source,
				}).WithError(err).Debug("Failed to persist cluster token to state")
			}
		}
		return true
	}

	if token, err := a.loadClusterToken(); err == nil && token != "" {
		persistedToken = token
		fallbackToken = token
		fallbackSource = "persistent state"
		persistedTokenOK = tryToken(token, "persistent state", false)
		if persistedTokenOK {
			a.logger.Info("Loaded cluster token from state with confirmed namespace provisioning access")
		}
	} else if err != nil {
		a.logger.WithError(err).Debug("No persisted cluster token available in state")
	}

	if a.clusterToken == "" && a.config != nil {
		if cfgToken := strings.TrimSpace(a.config.Kubernetes.ServiceToken); cfgToken != "" {
			if tryToken(cfgToken, "configuration override", true) {
				a.logger.Info("Using cluster token provided via configuration override")
			} else {
				a.logger.Warn("Configuration-provided cluster token failed namespace provisioning validation")
			}
		}
	}

	saToken, saErr := k8s.GetServiceAccountToken()
	if saErr != nil {
		a.logger.WithError(saErr).Debug("Failed to read ServiceAccount token from mount path")
	}

	if a.clusterToken == "" && saToken != "" {
		fallbackToken = saToken
		fallbackSource = "service account"
		if !persistedTokenOK || saToken != persistedToken {
			if tryToken(saToken, "service account", true) {
				a.logger.Info("Persisted ServiceAccount token for control plane access")
			}
		}
	}

	if a.clusterToken == "" && fallbackToken != "" {
		a.clusterToken = fallbackToken
		a.logger.WithField("token_source", fallbackSource).Warn("Using cluster token without confirmed namespace provisioning rights - control plane write operations may continue to fail")
		if fallbackSource == "service account" {
			if err := a.saveClusterToken(fallbackToken); err != nil {
				a.logger.WithError(err).Debug("Failed to persist fallback ServiceAccount token to state")
			}
		}
	}

	if a.clusterToken == "" {
		a.logger.Warn("No cluster token available - control plane interactions requiring Kubernetes access will fail")
	}

	// Handle CA certificate loading after token selection
	a.loadClusterCertificate()
}

// loadClusterCertificate ensures the agent has a base64-encoded CA bundle for control plane access.
func (a *Agent) loadClusterCertificate() {
	if a.config != nil {
		if cfgCert := strings.TrimSpace(a.config.Kubernetes.CACertData); cfgCert != "" {
			a.clusterCertData = cfgCert
			if err := a.saveClusterCertData(cfgCert); err != nil {
				a.logger.WithError(err).Debug("Failed to persist configuration-provided cluster CA data")
			} else {
				a.logger.Info("Using cluster CA bundle provided via configuration override")
			}
			return
		}
	}

	if certData, err := a.loadClusterCertData(); err == nil && certData != "" {
		a.clusterCertData = certData
		a.logger.Info("Loaded cluster CA bundle from persistent state")
		return
	} else if err != nil {
		a.logger.WithError(err).Debug("No persisted cluster CA bundle available in state")
	}

	saCert, err := k8s.GetServiceAccountCACertData()
	if err != nil {
		a.logger.WithError(err).Debug("Failed to read ServiceAccount CA certificate from mount path")
	} else if saCert != "" {
		a.clusterCertData = saCert
		if err := a.saveClusterCertData(saCert); err != nil {
			a.logger.WithError(err).Debug("Failed to persist ServiceAccount CA certificate to state")
		} else {
			a.logger.Info("Persisted ServiceAccount CA certificate for control plane access")
		}
		return
	}

	if a.clusterCertData == "" {
		a.logger.Warn("No cluster CA certificate available - control plane TLS validation may fail")
	}
}

// loadClusterID loads the cluster ID from persistent storage
func (a *Agent) loadClusterID() (string, error) {
	clusterID, err := a.stateManager.GetClusterID()
	if err != nil {
		a.logger.WithFields(logrus.Fields{
			"error":      err.Error(),
			"state_path": a.stateManager.GetStatePath(),
		}).Debug("Failed to load cluster ID from state")
		return "", fmt.Errorf("no cluster ID found in state: %w", err)
	}

	a.logger.WithFields(logrus.Fields{
		"cluster_id": clusterID,
		"state_path": a.stateManager.GetStatePath(),
	}).Info("✓ Loaded cluster ID from state")

	return clusterID, nil
}

// saveClusterToken saves the cluster ServiceAccount token to persistent storage
// saveClusterToken saves the cluster ServiceAccount token to persistent storage
func (a *Agent) saveClusterToken(token string) error {
	if err := a.stateManager.SaveClusterToken(token); err != nil {
		return fmt.Errorf("failed to save cluster token: %w", err)
	}
	return nil
}

// loadClusterToken loads the cluster ServiceAccount token from persistent storage
func (a *Agent) loadClusterToken() (string, error) {
	token, err := a.stateManager.GetClusterToken()
	if err != nil {
		return "", fmt.Errorf("no cluster token found in state: %w", err)
	}
	return token, nil
}

// saveClusterCertData saves the cluster CA certificate to persistent storage
func (a *Agent) saveClusterCertData(certData string) error {
	if err := a.stateManager.SaveClusterCertData(certData); err != nil {
		return fmt.Errorf("failed to save cluster cert data: %w", err)
	}
	return nil
}

// loadClusterCertData loads the cluster CA certificate from persistent storage
func (a *Agent) loadClusterCertData() (string, error) {
	certData, err := a.stateManager.GetClusterCertData()
	if err != nil {
		return "", fmt.Errorf("no cluster cert data found in state: %w", err)
	}
	return certData, nil
}

// getExternalIP gets external IP from external service
func getExternalIP() string {
	urls := []string{
		"https://api.ipify.org",
		"https://ifconfig.me/ip",
		"https://icanhazip.com",
	}

	client := &http.Client{Timeout: 3 * time.Second}
	for _, url := range urls {
		resp, err := client.Get(url)
		if err != nil {
			continue
		}
		defer resp.Body.Close()

		if resp.StatusCode == 200 {
			body, err := io.ReadAll(resp.Body)
			if err == nil {
				ip := strings.TrimSpace(string(body))
				if net.ParseIP(ip) != nil {
					return ip
				}
			}
		}
	}
	return ""
}

// getPrimaryIP gets the primary network interface IP
func getPrimaryIP() string {
	conn, err := net.Dial("udp", "8.8.8.8:80")
	if err != nil {
		return ""
	}
	defer conn.Close()

	localAddr := conn.LocalAddr().(*net.UDPAddr)
	return localAddr.IP.String()
}

// getOSVersion gets the operating system version
func getOSVersion() string {
	// Try to read /etc/os-release (Linux)
	if data, err := os.ReadFile("/etc/os-release"); err == nil {
		content := string(data)
		for _, line := range strings.Split(content, "\n") {
			if strings.HasPrefix(line, "PRETTY_NAME=") {
				name := strings.TrimPrefix(line, "PRETTY_NAME=")
				name = strings.Trim(name, "\"")
				return name
			}
		}
	}

	// Fallback to runtime.GOOS
	return runtime.GOOS
}

// getDiskSpace gets disk space information
func getDiskSpace(path string) *diskStatus {
	fs := syscall.Statfs_t{}
	err := syscall.Statfs(path, &fs)
	if err != nil {
		return nil
	}

	return &diskStatus{
		All:  fs.Blocks * uint64(fs.Bsize),
		Free: fs.Bfree * uint64(fs.Bsize),
	}
}

type diskStatus struct {
	All  uint64
	Free uint64
}

// initializeGatewayProxy detects cluster type and starts gateway proxy watcher
func (a *Agent) initializeGatewayProxy() {
	ctx, cancel := context.WithTimeout(a.ctx, 3*time.Minute)
	defer cancel()

	a.logger.Info("Initializing gateway proxy detection...")

	// Detect if cluster is private or public
	isPrivate, err := ingress.DetectClusterType(ctx, a.k8sClient.GetClientset(), a.logger)
	if err != nil {
		a.logger.WithError(err).Error("Failed to detect cluster type, assuming private")
		isPrivate = true
	}

	// Determine routing mode and public endpoint
	var publicEndpoint string
	var routingMode string

	if !isPrivate {
		// Try to get LoadBalancer endpoint for direct routing
		publicEndpoint = ingress.DetectLoadBalancerEndpoint(ctx, a.k8sClient.GetClientset(), a.logger)
		if publicEndpoint != "" {
			routingMode = "direct"
			a.logger.WithField("endpoint", publicEndpoint).Info("✅ Using direct routing via LoadBalancer")
		} else {
			routingMode = "tunnel"
			a.logger.Info("⚠️  Public cluster but no LoadBalancer endpoint, using tunnel routing")
		}
	} else {
		routingMode = "tunnel"
		a.logger.Info("🔒 Private cluster detected - using tunnel routing")
	}

	a.gatewayMutex.Lock()
	a.isPrivateCluster = isPrivate
	a.gatewayMutex.Unlock()

	// Create controller HTTP client
	controllerClient := ingress.NewControllerClient(
		a.config.PipeOps.APIURL,
		a.config.PipeOps.Token,
		a.logger,
	)

	// Create and start ingress watcher
	watcher := ingress.NewIngressWatcher(
		a.k8sClient.GetClientset(),
		a.clusterID,
		controllerClient,
		a.logger,
		publicEndpoint,
		routingMode,
	)

	if err := watcher.Start(a.ctx); err != nil {
		a.logger.WithError(err).Error("Failed to start ingress watcher")
		return
	}

	a.gatewayMutex.Lock()
	a.gatewayWatcher = watcher
	a.gatewayMutex.Unlock()

	a.logger.WithFields(logrus.Fields{
		"routing_mode":    routingMode,
		"public_endpoint": publicEndpoint,
		"is_private":      isPrivate,
	}).Info("✅ Gateway proxy ingress watcher started successfully")
}

// getGatewayRouteCount returns the current number of gateway routes
func (a *Agent) getGatewayRouteCount() int {
	a.gatewayMutex.RLock()
	defer a.gatewayMutex.RUnlock()

	if a.gatewayWatcher == nil {
		return 0
	}

	return a.gatewayWatcher.GetRouteCount()
}

// validateServiceName validates Kubernetes service name to prevent SSRF
func validateServiceName(name string) error {
	if name == "" {
		return fmt.Errorf("service name cannot be empty")
	}
	if len(name) > 253 {
		return fmt.Errorf("service name too long")
	}
	// K8s DNS-1123 label validation: lowercase alphanumeric, hyphens allowed
	for i, r := range name {
		if !((r >= 'a' && r <= 'z') || (r >= '0' && r <= '9') || r == '-') {
			return fmt.Errorf("service name contains invalid character at position %d", i)
		}
		if i == 0 && r == '-' {
			return fmt.Errorf("service name cannot start with hyphen")
		}
		if i == len(name)-1 && r == '-' {
			return fmt.Errorf("service name cannot end with hyphen")
		}
	}
	return nil
}

// validateNamespace validates Kubernetes namespace to prevent SSRF
func validateNamespace(namespace string) error {
	if namespace == "" {
		return fmt.Errorf("namespace cannot be empty")
	}
	if len(namespace) > 253 {
		return fmt.Errorf("namespace too long")
	}
	// K8s DNS-1123 label validation: lowercase alphanumeric, hyphens allowed
	for i, r := range namespace {
		if !((r >= 'a' && r <= 'z') || (r >= '0' && r <= '9') || r == '-') {
			return fmt.Errorf("namespace contains invalid character at position %d", i)
		}
		if i == 0 && r == '-' {
			return fmt.Errorf("namespace cannot start with hyphen")
		}
		if i == len(namespace)-1 && r == '-' {
			return fmt.Errorf("namespace cannot end with hyphen")
		}
	}
	return nil
}

// validateServicePort validates service port to prevent SSRF
func validateServicePort(port int32) error {
	if port < 1 || port > 65535 {
		return fmt.Errorf("service port must be between 1 and 65535")
	}
	return nil
}

// validatePath validates URL path to prevent path traversal and SSRF
func validatePath(path string) error {
	// Path must start with / or be empty
	if path != "" && !strings.HasPrefix(path, "/") {
		return fmt.Errorf("path must start with /")
	}
	// Prevent path traversal
	if strings.Contains(path, "..") {
		return fmt.Errorf("path cannot contain '..'")
	}
	// Prevent protocol smuggling
	if strings.Contains(path, "://") {
		return fmt.Errorf("path cannot contain protocol scheme")
	}
	return nil
}

// isWebSocketUpgradeRequest checks if the proxy request is a WebSocket upgrade
func isWebSocketUpgradeRequest(req *controlplane.ProxyRequest) bool {
	if req.Headers == nil {
		return false
	}

	// Check Upgrade header
	upgrade := req.Headers["Upgrade"]
	if len(upgrade) == 0 {
		upgrade = req.Headers["upgrade"]
	}
	if len(upgrade) > 0 && strings.ToLower(upgrade[0]) == "websocket" {
		return true
	}

	// Check Connection header contains "upgrade"
	connection := req.Headers["Connection"]
	if len(connection) == 0 {
		connection = req.Headers["connection"]
	}
	if len(connection) > 0 && strings.Contains(strings.ToLower(connection[0]), "upgrade") {
		return true
	}

	return false
}

// handleWebSocketProxy handles WebSocket proxying to services with bidirectional frame forwarding
func (a *Agent) handleWebSocketProxy(ctx context.Context, req *controlplane.ProxyRequest, writer controlplane.ProxyResponseWriter, logger *logrus.Entry) {
	logger.WithFields(logrus.Fields{
		"service":   req.ServiceName,
		"namespace": req.Namespace,
		"port":      req.ServicePort,
		"path":      req.Path,
	}).Info("Handling WebSocket proxy request with zero-copy frame forwarding")

	// Record stream start in metrics
	a.metrics.recordWebSocketProxyStreamStart()
	defer a.metrics.recordWebSocketProxyStreamEnd()

	// Track active connection
	a.metrics.recordWebSocketConnectionStart()
	defer a.metrics.recordWebSocketConnectionEnd()

	// Validate service info
	if req.ServiceName == "" || req.Namespace == "" || req.ServicePort == 0 {
		logger.Error("WebSocket proxy requires service routing info")
		a.metrics.recordWebSocketProxyError("missing_service_info")
		_ = writer.CloseWithError(fmt.Errorf("missing service routing information for WebSocket"))
		return
	}

	// Build WebSocket URL to service
	// Use ws:// for in-cluster services (TLS termination happens at ingress)
	serviceURL := fmt.Sprintf("ws://%s.%s.svc.cluster.local:%d%s",
		req.ServiceName,
		req.Namespace,
		req.ServicePort,
		req.Path,
	)

	if req.Query != "" {
		serviceURL = fmt.Sprintf("%s?%s", serviceURL, req.Query)
	}

	logger.WithField("target_url", serviceURL).Debug("Connecting to service WebSocket")

	// Create WebSocket dialer with headers
	dialer := websocket.Dialer{
		HandshakeTimeout: 10 * time.Second,
		ReadBufferSize:   4096,
		WriteBufferSize:  4096,
		// Enable compression for better performance
		EnableCompression: true,
	}

	// Prepare headers for WebSocket upgrade - remove hop-by-hop headers
	headers := prepareWebSocketHeaders(req.Headers)

	// Connect to the service WebSocket
	serviceConn, resp, err := dialer.Dial(serviceURL, headers)
	if err != nil {
		logger.WithError(err).Error("Failed to connect to service WebSocket")
		a.metrics.recordWebSocketProxyError("dial_failed")
		if resp != nil {
			_ = writer.WriteHeader(resp.StatusCode, convertHeaders(resp.Header))
		} else {
			_ = writer.WriteHeader(http.StatusBadGateway, nil)
		}
		_ = writer.CloseWithError(fmt.Errorf("failed to connect to service WebSocket: %w", err))
		return
	}
	defer serviceConn.Close()

	// Configure TCP socket for optimal WebSocket performance
	configureWebSocketConnection(serviceConn, logger)

	logger.Info("Successfully connected to service WebSocket")

	// Send successful upgrade response to controller
	upgradeHeaders := make(map[string][]string)
	upgradeHeaders["Upgrade"] = []string{"websocket"}
	upgradeHeaders["Connection"] = []string{"Upgrade"}
	if resp != nil {
		for key, values := range resp.Header {
			if key != "Upgrade" && key != "Connection" {
				upgradeHeaders[key] = values
			}
		}
	}

	if err := writer.WriteHeader(http.StatusSwitchingProtocols, upgradeHeaders); err != nil {
		logger.WithError(err).Error("Failed to write WebSocket upgrade response")
		return
	}

	// Create data channel for receiving frames from controller
	dataChan := make(chan []byte, 100)

	// Register the stream for receiving data from controller
	a.wsStreamsMu.Lock()
	a.wsStreams[req.RequestID] = dataChan
	a.wsStreamsMu.Unlock()

	// Ensure cleanup on exit
	defer func() {
		a.wsStreamsMu.Lock()
		delete(a.wsStreams, req.RequestID)
		a.wsStreamsMu.Unlock()
		close(dataChan)
	}()

	logger.Info("WebSocket tunnel established - implementing bidirectional frame forwarding")

	// Create channels for errors and completion
	done := make(chan struct{})
	errChan := make(chan error, 2)

	// Track bytes transferred for metrics
	var bytesFromService, bytesToService int64

	// Forward from service to controller (read from service, send to controller)
	go func() {
		defer close(done)
		for {
			messageType, data, err := serviceConn.ReadMessage()
			if err != nil {
				if websocket.IsCloseError(err, websocket.CloseNormalClosure, websocket.CloseGoingAway) {
					logger.Debug("Service WebSocket closed normally")
				} else {
					logger.WithError(err).Warn("Error reading from service WebSocket")
					a.metrics.recordWebSocketProxyError("service_read_error")
					errChan <- err
				}
				return
			}

<<<<<<< HEAD
			// Track bytes
			bytesFromService += int64(len(data))

			// Send WebSocket frame to controller via control plane
			if err := a.controlPlane.SendWebSocketData(ctx, req.RequestID, messageType, data); err != nil {
				logger.WithError(err).Error("Failed to send WebSocket data to controller")
=======
			// Record metrics for received frame
			a.metrics.recordWebSocketFrameReceived("backend_to_controller", len(data))

			// Write message to controller via response writer
			// Encode as WebSocket frame metadata + payload
			encodedMsg := encodeWebSocketMessage(messageType, data)
			if err := writer.WriteChunk(encodedMsg); err != nil {
				logger.WithError(err).Error("Failed to write WebSocket data to controller")
				a.metrics.recordWebSocketProxyError("controller_write_error")
>>>>>>> a53679cd
				errChan <- err
				return
			}

<<<<<<< HEAD
			logger.WithFields(logrus.Fields{
				"message_type": messageType,
				"data_size":    len(data),
			}).Debug("Forwarded WebSocket frame from service to controller")
		}
	}()

	// Forward from controller to service (receive from controller, write to service)
	go func() {
		for {
			select {
			case <-ctx.Done():
				logger.Debug("Context cancelled, stopping controller->service forwarding")
				return
			case <-done:
				return
			case data, ok := <-dataChan:
				if !ok {
					logger.Debug("Data channel closed")
					return
				}

				if len(data) == 0 {
					continue
				}

				// Data format: [1 byte message type][message data]
				if len(data) < 1 {
					logger.Warn("Received invalid WebSocket data (too short)")
=======
			// Record metrics for sent frame
			a.metrics.recordWebSocketFrameSent("backend_to_controller", len(encodedMsg))
		}
	}()

	// Forward from controller to service (read from stream channel, write to service)
	go func() {
		streamChan := writer.StreamChannel()
		for {
			select {
			case data, ok := <-streamChan:
				if !ok {
					logger.Debug("Controller stream closed")
					errChan <- fmt.Errorf("controller stream closed")
					return
				}

				// Record metrics for received frame from controller
				a.metrics.recordWebSocketFrameReceived("controller_to_backend", len(data))

				// Data format: [1 byte message type][frame data]
				if len(data) < 1 {
					logger.Warn("Received empty frame from controller")
>>>>>>> a53679cd
					continue
				}

				messageType := int(data[0])
<<<<<<< HEAD
				messageData := data[1:]

				// Track bytes
				bytesToService += int64(len(messageData))

				// Write frame to service
				if err := serviceConn.WriteMessage(messageType, messageData); err != nil {
					logger.WithError(err).Error("Failed to write WebSocket frame to service")
=======
				frameData := data[1:]

				logger.WithFields(logrus.Fields{
					"message_type": messageType,
					"frame_size":   len(frameData),
				}).Debug("Forwarding frame from controller to service")

				if err := serviceConn.WriteMessage(messageType, frameData); err != nil {
					logger.WithError(err).Error("Failed to write frame to backend service")
					a.metrics.recordWebSocketProxyError("service_write_error")
>>>>>>> a53679cd
					errChan <- err
					return
				}

<<<<<<< HEAD
				logger.WithFields(logrus.Fields{
					"message_type": messageType,
					"data_size":    len(messageData),
				}).Debug("Forwarded WebSocket frame from controller to service")
=======
				// Record metrics for sent frame to service
				a.metrics.recordWebSocketFrameSent("controller_to_backend", len(frameData))
			case <-ctx.Done():
				logger.Debug("Context cancelled while reading from controller stream")
				return
			case <-done:
				return
>>>>>>> a53679cd
			}
		}
	}()

	// Wait for completion or error
	select {
	case <-done:
		logger.WithFields(logrus.Fields{
			"bytes_from_service": bytesFromService,
			"bytes_to_service":   bytesToService,
		}).Info("WebSocket proxy completed normally")
		// Record final metrics
		a.metrics.recordWebSocketBytesFromService(req.Namespace, req.ServiceName, bytesFromService)
		a.metrics.recordWebSocketBytesToService(req.Namespace, req.ServiceName, bytesToService)
	case err := <-errChan:
		logger.WithFields(logrus.Fields{
			"bytes_from_service": bytesFromService,
			"bytes_to_service":   bytesToService,
		}).WithError(err).Warn("WebSocket proxy error")
		// Record final metrics even on error
		a.metrics.recordWebSocketBytesFromService(req.Namespace, req.ServiceName, bytesFromService)
		a.metrics.recordWebSocketBytesToService(req.Namespace, req.ServiceName, bytesToService)
	case <-ctx.Done():
		logger.WithFields(logrus.Fields{
			"bytes_from_service": bytesFromService,
			"bytes_to_service":   bytesToService,
		}).Info("WebSocket proxy context cancelled")
		// Record final metrics even on cancellation
		a.metrics.recordWebSocketBytesFromService(req.Namespace, req.ServiceName, bytesFromService)
		a.metrics.recordWebSocketBytesToService(req.Namespace, req.ServiceName, bytesToService)
	}

	// Send close frame to service
	closeMsg := websocket.FormatCloseMessage(websocket.CloseNormalClosure, "")
	_ = serviceConn.WriteControl(websocket.CloseMessage, closeMsg, time.Now().Add(time.Second))

	_ = writer.Close()
}

// convertHeaders converts http.Header to map[string][]string
func convertHeaders(h http.Header) map[string][]string {
	result := make(map[string][]string)
	for key, values := range h {
		result[key] = values
	}
	return result
}

// encodeWebSocketMessage encodes a WebSocket message for transmission
// Format: [1 byte message type][data]
func encodeWebSocketMessage(messageType int, data []byte) []byte {
	result := make([]byte, 1+len(data))
	result[0] = byte(messageType)
	copy(result[1:], data)
	return result
}

// prepareWebSocketHeaders prepares headers for WebSocket upgrade by removing hop-by-hop headers
// This follows RFC 7230 and best practices from KubeSail's implementation
func prepareWebSocketHeaders(reqHeaders map[string][]string) http.Header {
	headers := http.Header{}

	// Hop-by-hop headers that must be removed (per RFC 7230 Section 6.1)
	hopByHopHeaders := map[string]bool{
		"connection":          true,
		"keep-alive":          true,
		"proxy-authenticate":  true,
		"proxy-authorization": true,
		"te":                  true,
		"trailer":             true,
		"transfer-encoding":   true,
		"upgrade":             true,
		"proxy-connection":    true,
		"http2-settings":      true,
	}

	// NEW: Parse Connection header for additional headers to remove (RFC 7230 compliant)
	// This matches KubeSail's dynamic header filtering
	if connHeaders, ok := reqHeaders["Connection"]; ok {
		for _, connHeader := range connHeaders {
			// Split by comma and trim spaces
			for _, headerName := range strings.Split(connHeader, ",") {
				headerName = strings.TrimSpace(strings.ToLower(headerName))
				// Don't add connection/keep-alive again, and validate header name
				if headerName != "" && headerName != "connection" && headerName != "keep-alive" {
					hopByHopHeaders[headerName] = true
				}
			}
		}
	}

	// Also check lowercase variant
	if connHeaders, ok := reqHeaders["connection"]; ok {
		for _, connHeader := range connHeaders {
			for _, headerName := range strings.Split(connHeader, ",") {
				headerName = strings.TrimSpace(strings.ToLower(headerName))
				if headerName != "" && headerName != "connection" && headerName != "keep-alive" {
					hopByHopHeaders[headerName] = true
				}
			}
		}
	}

	// Copy headers, filtering out hop-by-hop and special headers
	for key, values := range reqHeaders {
		lowerKey := strings.ToLower(key)

		// Skip hop-by-hop headers
		if hopByHopHeaders[lowerKey] {
			continue
		}

		// Skip host header (will be set by Dial)
		if lowerKey == "host" {
			continue
		}

		// Copy the header
		for _, value := range values {
			headers.Add(key, value)
		}
	}

	return headers
}

// configureWebSocketConnection configures TCP socket options for optimal WebSocket performance
// This implements best practices from KubeSail's setupSocket function
func configureWebSocketConnection(conn *websocket.Conn, logger *logrus.Entry) {
	// Get the underlying TCP connection
	if netConn := conn.UnderlyingConn(); netConn != nil {
		if tcpConn, ok := netConn.(*net.TCPConn); ok {
			// Disable Nagle's algorithm for lower latency
			// This sends packets immediately rather than buffering
			if err := tcpConn.SetNoDelay(true); err != nil {
				logger.WithError(err).Warn("Failed to set TCP_NODELAY")
			} else {
				logger.Debug("TCP_NODELAY enabled for WebSocket connection")
			}

			// Enable TCP keep-alive to detect dead connections
			if err := tcpConn.SetKeepAlive(true); err != nil {
				logger.WithError(err).Warn("Failed to enable TCP keep-alive")
			} else {
				logger.Debug("TCP keep-alive enabled")
			}

			// Set keep-alive period (30 seconds)
			if err := tcpConn.SetKeepAlivePeriod(30 * time.Second); err != nil {
				logger.WithError(err).Warn("Failed to set TCP keep-alive period")
			} else {
				logger.Debug("TCP keep-alive period set to 30s")
			}
		}
	}

	// Set read deadline to prevent hanging connections
	if err := conn.SetReadDeadline(time.Now().Add(60 * time.Second)); err != nil {
		logger.WithError(err).Warn("Failed to set initial read deadline")
	}
}

// handleZeroCopyProxy handles WebSocket proxying using zero-copy TCP forwarding
// This matches KubeSail's performance by avoiding WebSocket frame parsing
func (a *Agent) handleZeroCopyProxy(ctx context.Context, req *controlplane.ProxyRequest, writer controlplane.ProxyResponseWriter, logger *logrus.Entry) {
	startTime := time.Now()

	logger.WithFields(logrus.Fields{
		"service":   req.ServiceName,
		"namespace": req.Namespace,
		"port":      req.ServicePort,
		"path":      req.Path,
		"mode":      "zero-copy",
	}).Info("Starting zero-copy WebSocket proxy")

	// Validate service info
	if req.ServiceName == "" || req.Namespace == "" || req.ServicePort == 0 {
		logger.Error("Zero-copy proxy requires service routing info")
		_ = writer.CloseWithError(fmt.Errorf("missing service routing information"))
		return
	}

	// Build service address (use TCP directly, not ws://)
	serviceAddr := fmt.Sprintf("%s.%s.svc.cluster.local:%d",
		req.ServiceName,
		req.Namespace,
		req.ServicePort,
	)

	logger.WithField("target", serviceAddr).Debug("Connecting to service via TCP")

	// Dial raw TCP connection to service
	serviceConn, err := net.DialTimeout("tcp", serviceAddr, 10*time.Second)
	if err != nil {
		logger.WithError(err).Error("Failed to connect to service")
		_ = writer.WriteHeader(http.StatusBadGateway, nil)
		_ = writer.CloseWithError(fmt.Errorf("failed to connect to service: %w", err))
		return
	}
	defer serviceConn.Close()

	// Configure TCP socket for optimal performance
	if tcpConn, ok := serviceConn.(*net.TCPConn); ok {
		tcpConn.SetNoDelay(true)
		tcpConn.SetKeepAlive(true)
		tcpConn.SetKeepAlivePeriod(30 * time.Second)
		logger.Debug("TCP optimizations applied (NoDelay, KeepAlive)")
	}

	connectTime := time.Since(startTime)
	logger.WithField("connect_ms", connectTime.Milliseconds()).Info("Connected to service")

	// Send WebSocket upgrade request to service
	upgradeReq := buildWebSocketUpgradeRequest(req)
	if _, err := serviceConn.Write(upgradeReq); err != nil {
		logger.WithError(err).Error("Failed to send upgrade request to service")
		_ = writer.CloseWithError(fmt.Errorf("failed to send upgrade: %w", err))
		return
	}

	// Read upgrade response from service
	upgradeResp, err := readHTTPResponse(serviceConn)
	if err != nil {
		logger.WithError(err).Error("Failed to read upgrade response from service")
		_ = writer.CloseWithError(fmt.Errorf("failed to read upgrade response: %w", err))
		return
	}

	// Check if upgrade was successful
	if upgradeResp.StatusCode != http.StatusSwitchingProtocols {
		logger.WithField("status", upgradeResp.StatusCode).Error("Service rejected WebSocket upgrade")
		_ = writer.WriteHeader(upgradeResp.StatusCode, convertHeaders(upgradeResp.Header))
		_ = writer.CloseWithError(fmt.Errorf("service rejected upgrade: status %d", upgradeResp.StatusCode))
		return
	}

	upgradeTime := time.Since(startTime)
	logger.WithField("upgrade_ms", upgradeTime.Milliseconds()).Info("WebSocket upgrade successful")

	// Send 101 Switching Protocols to controller
	upgradeHeaders := make(map[string][]string)
	upgradeHeaders["Upgrade"] = []string{"websocket"}
	upgradeHeaders["Connection"] = []string{"Upgrade"}
	for key, values := range upgradeResp.Header {
		if key != "Upgrade" && key != "Connection" {
			upgradeHeaders[key] = values
		}
	}

	if err := writer.WriteHeader(http.StatusSwitchingProtocols, upgradeHeaders); err != nil {
		logger.WithError(err).Error("Failed to send upgrade response to controller")
		return
	}

	logger.Info("Upgrade complete, starting zero-copy bidirectional forwarding")

	// THIS IS THE MAGIC - Zero-copy bidirectional forwarding (like KubeSail!)
	// No parsing, no encoding, just raw byte copying

	done := make(chan struct{})
	errChan := make(chan error, 2)

	// Track bytes for metrics
	var bytesFromService, bytesToService int64

	// Service → Controller direction
	go func() {
		defer close(done)

		// Create a writer that forwards to controller via WriteChunk
		controllerWriter := &zeroCopyWriter{writer: writer}

		// io.Copy is highly optimized (uses splice/sendfile on Linux)
		n, err := io.Copy(controllerWriter, serviceConn)
		bytesFromService = n

		if err != nil && err != io.EOF {
			logger.WithError(err).Debug("Service → Controller copy ended")
			errChan <- err
		}
	}()

	// Controller → Service direction (read from head data if any, then stream)
	go func() {
		// First, write any buffered head data
		if req.HeadData != nil && len(req.HeadData) > 0 {
			if _, err := serviceConn.Write(req.HeadData); err != nil {
				logger.WithError(err).Error("Failed to write head data to service")
				errChan <- err
				return
			}
			bytesToService += int64(len(req.HeadData))
			logger.WithField("bytes", len(req.HeadData)).Debug("Forwarded head data to service")
		}

		// Then handle streaming data from controller
		// Note: This part needs controller implementation to send data via stream chunks
		// For now, we just wait for the service → controller direction to complete
	}()

	// Wait for completion
	select {
	case <-done:
		duration := time.Since(startTime)
		logger.WithFields(logrus.Fields{
			"duration_ms":        duration.Milliseconds(),
			"bytes_from_service": bytesFromService,
			"bytes_to_service":   bytesToService,
			"connect_ms":         connectTime.Milliseconds(),
			"upgrade_ms":         upgradeTime.Milliseconds(),
		}).Info("Zero-copy WebSocket proxy completed")
	case err := <-errChan:
		logger.WithError(err).Warn("Zero-copy proxy error")
	case <-ctx.Done():
		logger.Info("Zero-copy proxy context cancelled")
	}

	_ = writer.Close()
}

// zeroCopyWriter wraps ProxyResponseWriter for io.Copy
type zeroCopyWriter struct {
	writer controlplane.ProxyResponseWriter
}

func (w *zeroCopyWriter) Write(p []byte) (n int, err error) {
	if err := w.writer.WriteChunk(p); err != nil {
		return 0, err
	}
	return len(p), nil
}

// buildWebSocketUpgradeRequest creates the raw HTTP upgrade request
func buildWebSocketUpgradeRequest(req *controlplane.ProxyRequest) []byte {
	var buf bytes.Buffer

	// Request line
	path := req.Path
	if req.Query != "" {
		path = path + "?" + req.Query
	}
	fmt.Fprintf(&buf, "GET %s HTTP/1.1\r\n", path)

	// Headers
	for key, values := range req.Headers {
		for _, value := range values {
			fmt.Fprintf(&buf, "%s: %s\r\n", key, value)
		}
	}

	// Ensure required WebSocket headers
	if req.Headers["Upgrade"] == nil {
		buf.WriteString("Upgrade: websocket\r\n")
	}
	if req.Headers["Connection"] == nil {
		buf.WriteString("Connection: Upgrade\r\n")
	}

	// End of headers
	buf.WriteString("\r\n")

	return buf.Bytes()
}

// readHTTPResponse reads and parses HTTP response from raw connection
func readHTTPResponse(conn net.Conn) (*http.Response, error) {
	// Set read timeout
	conn.SetReadDeadline(time.Now().Add(10 * time.Second))

	// Use bufio to read response
	reader := bufio.NewReader(conn)
	resp, err := http.ReadResponse(reader, nil)
	if err != nil {
		return nil, err
	}

	return resp, nil
}<|MERGE_RESOLUTION|>--- conflicted
+++ resolved
@@ -2602,14 +2602,6 @@
 				return
 			}
 
-<<<<<<< HEAD
-			// Track bytes
-			bytesFromService += int64(len(data))
-
-			// Send WebSocket frame to controller via control plane
-			if err := a.controlPlane.SendWebSocketData(ctx, req.RequestID, messageType, data); err != nil {
-				logger.WithError(err).Error("Failed to send WebSocket data to controller")
-=======
 			// Record metrics for received frame
 			a.metrics.recordWebSocketFrameReceived("backend_to_controller", len(data))
 
@@ -2619,42 +2611,10 @@
 			if err := writer.WriteChunk(encodedMsg); err != nil {
 				logger.WithError(err).Error("Failed to write WebSocket data to controller")
 				a.metrics.recordWebSocketProxyError("controller_write_error")
->>>>>>> a53679cd
 				errChan <- err
 				return
 			}
 
-<<<<<<< HEAD
-			logger.WithFields(logrus.Fields{
-				"message_type": messageType,
-				"data_size":    len(data),
-			}).Debug("Forwarded WebSocket frame from service to controller")
-		}
-	}()
-
-	// Forward from controller to service (receive from controller, write to service)
-	go func() {
-		for {
-			select {
-			case <-ctx.Done():
-				logger.Debug("Context cancelled, stopping controller->service forwarding")
-				return
-			case <-done:
-				return
-			case data, ok := <-dataChan:
-				if !ok {
-					logger.Debug("Data channel closed")
-					return
-				}
-
-				if len(data) == 0 {
-					continue
-				}
-
-				// Data format: [1 byte message type][message data]
-				if len(data) < 1 {
-					logger.Warn("Received invalid WebSocket data (too short)")
-=======
 			// Record metrics for sent frame
 			a.metrics.recordWebSocketFrameSent("backend_to_controller", len(encodedMsg))
 		}
@@ -2678,21 +2638,10 @@
 				// Data format: [1 byte message type][frame data]
 				if len(data) < 1 {
 					logger.Warn("Received empty frame from controller")
->>>>>>> a53679cd
 					continue
 				}
 
 				messageType := int(data[0])
-<<<<<<< HEAD
-				messageData := data[1:]
-
-				// Track bytes
-				bytesToService += int64(len(messageData))
-
-				// Write frame to service
-				if err := serviceConn.WriteMessage(messageType, messageData); err != nil {
-					logger.WithError(err).Error("Failed to write WebSocket frame to service")
-=======
 				frameData := data[1:]
 
 				logger.WithFields(logrus.Fields{
@@ -2703,17 +2652,10 @@
 				if err := serviceConn.WriteMessage(messageType, frameData); err != nil {
 					logger.WithError(err).Error("Failed to write frame to backend service")
 					a.metrics.recordWebSocketProxyError("service_write_error")
->>>>>>> a53679cd
 					errChan <- err
 					return
 				}
 
-<<<<<<< HEAD
-				logger.WithFields(logrus.Fields{
-					"message_type": messageType,
-					"data_size":    len(messageData),
-				}).Debug("Forwarded WebSocket frame from controller to service")
-=======
 				// Record metrics for sent frame to service
 				a.metrics.recordWebSocketFrameSent("controller_to_backend", len(frameData))
 			case <-ctx.Done():
@@ -2721,7 +2663,6 @@
 				return
 			case <-done:
 				return
->>>>>>> a53679cd
 			}
 		}
 	}()

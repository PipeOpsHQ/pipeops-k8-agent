package agent

import (
	"time"

	"github.com/prometheus/client_golang/prometheus"
	"github.com/prometheus/client_golang/prometheus/promauto"
)

// Metrics holds all Prometheus metrics for the agent
type Metrics struct {
	// Heartbeat metrics
	heartbeatSuccessTotal     prometheus.Counter
	heartbeatFailuresTotal    prometheus.Counter
	heartbeatSkipReconnecting prometheus.Counter
	heartbeatDuration         prometheus.Histogram

	// Connection state metrics
	connectionState        prometheus.Gauge
	connectionStateChanges *prometheus.CounterVec
	websocketReconnections prometheus.Counter

	// WebSocket proxy metrics
	websocketFramesSent  *prometheus.CounterVec
	websocketFramesRecv  *prometheus.CounterVec
	websocketBytesSent   *prometheus.CounterVec
	websocketBytesRecv   *prometheus.CounterVec
	websocketConnections prometheus.Gauge
	websocketProxyErrors *prometheus.CounterVec

	// Unhealthy duration tracking
	unhealthyDuration  prometheus.Gauge
	lastStateChange    time.Time
	unhealthyStartTime time.Time

<<<<<<< HEAD
	// Gateway route refresh metrics
	gatewayRouteRefreshSuccessTotal prometheus.Counter
	gatewayRouteRefreshErrorsTotal  prometheus.Counter
=======
	// WebSocket proxy metrics
	wsProxyBytesFromService *prometheus.CounterVec
	wsProxyBytesToService   *prometheus.CounterVec
	wsProxyActiveStreams    prometheus.Gauge
	wsProxyStreamTotal      prometheus.Counter
>>>>>>> 8a95397d
}

// newMetrics creates and registers all agent metrics
func newMetrics() *Metrics {
	return &Metrics{
		heartbeatSuccessTotal: promauto.NewCounter(prometheus.CounterOpts{
			Name: "pipeops_agent_heartbeat_success_total",
			Help: "Total number of successful heartbeats sent to control plane",
		}),
		heartbeatFailuresTotal: promauto.NewCounter(prometheus.CounterOpts{
			Name: "pipeops_agent_heartbeat_failures_total",
			Help: "Total number of failed heartbeats to control plane",
		}),
		heartbeatSkipReconnecting: promauto.NewCounter(prometheus.CounterOpts{
			Name: "pipeops_agent_heartbeat_skip_reconnecting_total",
			Help: "Total number of heartbeats skipped due to reconnecting state",
		}),
		heartbeatDuration: promauto.NewHistogram(prometheus.HistogramOpts{
			Name:    "pipeops_agent_heartbeat_duration_seconds",
			Help:    "Duration of heartbeat requests in seconds",
			Buckets: prometheus.DefBuckets,
		}),
		connectionState: promauto.NewGauge(prometheus.GaugeOpts{
			Name: "pipeops_agent_connection_state",
			Help: "Current connection state (0=disconnected, 1=connecting, 2=connected, 3=reconnecting)",
		}),
		connectionStateChanges: promauto.NewCounterVec(
			prometheus.CounterOpts{
				Name: "pipeops_agent_connection_state_changes_total",
				Help: "Total number of connection state changes by target state",
			},
			[]string{"state"},
		),
		websocketReconnections: promauto.NewCounter(prometheus.CounterOpts{
			Name: "pipeops_agent_websocket_reconnections_total",
			Help: "Total number of WebSocket reconnection attempts",
		}),
		websocketFramesSent: promauto.NewCounterVec(
			prometheus.CounterOpts{
				Name: "pipeops_agent_websocket_frames_sent_total",
				Help: "Total number of WebSocket frames sent to controller",
			},
			[]string{"direction"},
		),
		websocketFramesRecv: promauto.NewCounterVec(
			prometheus.CounterOpts{
				Name: "pipeops_agent_websocket_frames_received_total",
				Help: "Total number of WebSocket frames received from controller",
			},
			[]string{"direction"},
		),
		websocketBytesSent: promauto.NewCounterVec(
			prometheus.CounterOpts{
				Name: "pipeops_agent_websocket_bytes_sent_total",
				Help: "Total number of WebSocket bytes sent to controller",
			},
			[]string{"direction"},
		),
		websocketBytesRecv: promauto.NewCounterVec(
			prometheus.CounterOpts{
				Name: "pipeops_agent_websocket_bytes_received_total",
				Help: "Total number of WebSocket bytes received from controller",
			},
			[]string{"direction"},
		),
		websocketConnections: promauto.NewGauge(prometheus.GaugeOpts{
			Name: "pipeops_agent_websocket_active_connections",
			Help: "Number of active WebSocket proxy connections",
		}),
		websocketProxyErrors: promauto.NewCounterVec(
			prometheus.CounterOpts{
				Name: "pipeops_agent_websocket_proxy_errors_total",
				Help: "Total number of WebSocket proxy errors",
			},
			[]string{"error_type"},
		),
		unhealthyDuration: promauto.NewGauge(prometheus.GaugeOpts{
			Name: "pipeops_agent_unhealthy_duration_seconds",
			Help: "Duration the agent has been in unhealthy state (disconnected) in seconds",
		}),
<<<<<<< HEAD
		gatewayRouteRefreshSuccessTotal: promauto.NewCounter(prometheus.CounterOpts{
			Name: "pipeops_agent_gateway_route_refresh_success_total",
			Help: "Total number of successful gateway route refreshes",
		}),
		gatewayRouteRefreshErrorsTotal: promauto.NewCounter(prometheus.CounterOpts{
			Name: "pipeops_agent_gateway_route_refresh_errors_total",
			Help: "Total number of failed gateway route refreshes",
=======
		wsProxyBytesFromService: promauto.NewCounterVec(
			prometheus.CounterOpts{
				Name: "pipeops_agent_websocket_proxy_bytes_from_service_total",
				Help: "Total bytes received from backend service WebSocket connections",
			},
			[]string{"namespace", "service"},
		),
		wsProxyBytesToService: promauto.NewCounterVec(
			prometheus.CounterOpts{
				Name: "pipeops_agent_websocket_proxy_bytes_to_service_total",
				Help: "Total bytes sent to backend service WebSocket connections",
			},
			[]string{"namespace", "service"},
		),
		wsProxyActiveStreams: promauto.NewGauge(prometheus.GaugeOpts{
			Name: "pipeops_agent_websocket_proxy_active_streams",
			Help: "Number of active WebSocket proxy streams",
		}),
		wsProxyStreamTotal: promauto.NewCounter(prometheus.CounterOpts{
			Name: "pipeops_agent_websocket_proxy_streams_total",
			Help: "Total number of WebSocket proxy streams created",
>>>>>>> 8a95397d
		}),
		lastStateChange: time.Now(),
	}
}

// recordHeartbeatSuccess increments the success counter
func (m *Metrics) recordHeartbeatSuccess() {
	m.heartbeatSuccessTotal.Inc()
}

// recordHeartbeatFailure increments the failure counter
func (m *Metrics) recordHeartbeatFailure() {
	m.heartbeatFailuresTotal.Inc()
}

// recordHeartbeatSkip increments the skip counter
func (m *Metrics) recordHeartbeatSkip() {
	m.heartbeatSkipReconnecting.Inc()
}

// recordHeartbeatDuration records the duration of a heartbeat
func (m *Metrics) recordHeartbeatDuration(duration time.Duration) {
	m.heartbeatDuration.Observe(duration.Seconds())
}

// recordConnectionStateChange updates the connection state metrics
func (m *Metrics) recordConnectionStateChange(state ConnectionState) {
	// Update state gauge
	m.connectionState.Set(float64(state))

	// Increment state change counter
	m.connectionStateChanges.WithLabelValues(state.String()).Inc()

	// Track unhealthy duration
	now := time.Now()
	if state == StateDisconnected {
		// Entering unhealthy state
		if m.unhealthyStartTime.IsZero() {
			m.unhealthyStartTime = now
		}
		duration := now.Sub(m.unhealthyStartTime).Seconds()
		m.unhealthyDuration.Set(duration)
	} else {
		// Leaving unhealthy state (or staying healthy)
		if !m.unhealthyStartTime.IsZero() {
			// Was unhealthy, now healthy - reset
			m.unhealthyStartTime = time.Time{}
			m.unhealthyDuration.Set(0)
		}
	}

	m.lastStateChange = now
}

// recordWebSocketReconnection increments the reconnection counter
func (m *Metrics) recordWebSocketReconnection() {
	m.websocketReconnections.Inc()
}

// updateUnhealthyDuration updates the unhealthy duration gauge (called periodically)
func (m *Metrics) updateUnhealthyDuration() {
	if !m.unhealthyStartTime.IsZero() {
		duration := time.Since(m.unhealthyStartTime).Seconds()
		m.unhealthyDuration.Set(duration)
	}
}

<<<<<<< HEAD
// recordGatewayRouteRefreshSuccess increments the success counter
func (m *Metrics) recordGatewayRouteRefreshSuccess() {
	m.gatewayRouteRefreshSuccessTotal.Inc()
}

// recordGatewayRouteRefreshError increments the error counter
func (m *Metrics) recordGatewayRouteRefreshError() {
	m.gatewayRouteRefreshErrorsTotal.Inc()
=======
// recordWebSocketFrameSent increments the frames sent counter
func (m *Metrics) recordWebSocketFrameSent(direction string, bytes int) {
	m.websocketFramesSent.WithLabelValues(direction).Inc()
	m.websocketBytesSent.WithLabelValues(direction).Add(float64(bytes))
}

// recordWebSocketFrameReceived increments the frames received counter
func (m *Metrics) recordWebSocketFrameReceived(direction string, bytes int) {
	m.websocketFramesRecv.WithLabelValues(direction).Inc()
	m.websocketBytesRecv.WithLabelValues(direction).Add(float64(bytes))
}

// recordWebSocketConnectionStart increments the active connections gauge
func (m *Metrics) recordWebSocketConnectionStart() {
	m.websocketConnections.Inc()
}

// recordWebSocketConnectionEnd decrements the active connections gauge
func (m *Metrics) recordWebSocketConnectionEnd() {
	m.websocketConnections.Dec()
}

// recordWebSocketProxyError increments the proxy error counter
func (m *Metrics) recordWebSocketProxyError(errorType string) {
	m.websocketProxyErrors.WithLabelValues(errorType).Inc()
>>>>>>> 8a95397d
}<|MERGE_RESOLUTION|>--- conflicted
+++ resolved
@@ -33,17 +33,11 @@
 	lastStateChange    time.Time
 	unhealthyStartTime time.Time
 
-<<<<<<< HEAD
-	// Gateway route refresh metrics
-	gatewayRouteRefreshSuccessTotal prometheus.Counter
-	gatewayRouteRefreshErrorsTotal  prometheus.Counter
-=======
 	// WebSocket proxy metrics
 	wsProxyBytesFromService *prometheus.CounterVec
 	wsProxyBytesToService   *prometheus.CounterVec
 	wsProxyActiveStreams    prometheus.Gauge
 	wsProxyStreamTotal      prometheus.Counter
->>>>>>> 8a95397d
 }
 
 // newMetrics creates and registers all agent metrics
@@ -124,15 +118,6 @@
 			Name: "pipeops_agent_unhealthy_duration_seconds",
 			Help: "Duration the agent has been in unhealthy state (disconnected) in seconds",
 		}),
-<<<<<<< HEAD
-		gatewayRouteRefreshSuccessTotal: promauto.NewCounter(prometheus.CounterOpts{
-			Name: "pipeops_agent_gateway_route_refresh_success_total",
-			Help: "Total number of successful gateway route refreshes",
-		}),
-		gatewayRouteRefreshErrorsTotal: promauto.NewCounter(prometheus.CounterOpts{
-			Name: "pipeops_agent_gateway_route_refresh_errors_total",
-			Help: "Total number of failed gateway route refreshes",
-=======
 		wsProxyBytesFromService: promauto.NewCounterVec(
 			prometheus.CounterOpts{
 				Name: "pipeops_agent_websocket_proxy_bytes_from_service_total",
@@ -154,7 +139,6 @@
 		wsProxyStreamTotal: promauto.NewCounter(prometheus.CounterOpts{
 			Name: "pipeops_agent_websocket_proxy_streams_total",
 			Help: "Total number of WebSocket proxy streams created",
->>>>>>> 8a95397d
 		}),
 		lastStateChange: time.Now(),
 	}
@@ -222,16 +206,6 @@
 	}
 }
 
-<<<<<<< HEAD
-// recordGatewayRouteRefreshSuccess increments the success counter
-func (m *Metrics) recordGatewayRouteRefreshSuccess() {
-	m.gatewayRouteRefreshSuccessTotal.Inc()
-}
-
-// recordGatewayRouteRefreshError increments the error counter
-func (m *Metrics) recordGatewayRouteRefreshError() {
-	m.gatewayRouteRefreshErrorsTotal.Inc()
-=======
 // recordWebSocketFrameSent increments the frames sent counter
 func (m *Metrics) recordWebSocketFrameSent(direction string, bytes int) {
 	m.websocketFramesSent.WithLabelValues(direction).Inc()
@@ -257,5 +231,4 @@
 // recordWebSocketProxyError increments the proxy error counter
 func (m *Metrics) recordWebSocketProxyError(errorType string) {
 	m.websocketProxyErrors.WithLabelValues(errorType).Inc()
->>>>>>> 8a95397d
 }
--- conflicted
+++ resolved
@@ -21,14 +21,6 @@
 	"k8s.io/client-go/tools/cache"
 )
 
-<<<<<<< HEAD
-const (
-	// maxIngressesPerBatch limits the number of ingresses sent in a single sync request
-	// Conservative: ~200KB per batch assuming 2KB per ingress
-	maxIngressesPerBatch = 100
-	// maxBatchRetries is the number of retry attempts for each batch
-	maxBatchRetries = 3
-=======
 // Metrics for route sync operations
 var (
 	routeSyncRetries = promauto.NewCounter(prometheus.CounterOpts{
@@ -43,7 +35,6 @@
 		Name: "gateway_route_sync_success_total",
 		Help: "Total number of successful route syncs",
 	})
->>>>>>> cf7f4e2d
 )
 
 // IngressWatcher watches ingress resources and reports routes to controller
@@ -523,44 +514,8 @@
 		}
 	}
 
-<<<<<<< HEAD
-	if len(ingressData) == 0 {
-		w.logger.Info("No PipeOps-managed ingresses to sync")
-		return nil
-	}
-
-	// Send in batches to avoid body size limits
-	totalBatches := (len(ingressData) + maxIngressesPerBatch - 1) / maxIngressesPerBatch
-
-	w.logger.WithFields(logrus.Fields{
-		"total_ingresses": len(ingressData),
-		"total_routes":    totalRoutes,
-		"batches":         totalBatches,
-		"batch_size":      maxIngressesPerBatch,
-	}).Info("Starting batched route sync")
-
-	successCount := 0
-	failedBatches := 0
-
-	for i := 0; i < len(ingressData); i += maxIngressesPerBatch {
-		end := i + maxIngressesPerBatch
-		if end > len(ingressData) {
-			end = len(ingressData)
-		}
-
-		batch := ingressData[i:end]
-		batchNum := (i / maxIngressesPerBatch) + 1
-
-		logger := w.logger.WithFields(logrus.Fields{
-			"batch":      batchNum,
-			"total":      totalBatches,
-			"batch_size": len(batch),
-		})
-
-=======
 	// Send bulk sync request to controller with retry logic
 	if len(ingressData) > 0 {
->>>>>>> cf7f4e2d
 		syncReq := SyncIngressesRequest{
 			ClusterUUID:    w.clusterUUID,
 			PublicEndpoint: w.publicEndpoint,
@@ -568,16 +523,6 @@
 			Ingresses:      batch,
 		}
 
-<<<<<<< HEAD
-		// Retry logic per batch
-		if err := w.syncBatchWithRetry(ctx, syncReq, batchNum, logger); err != nil {
-			logger.WithError(err).Error("Failed to sync batch after retries")
-			failedBatches++
-			// Continue to next batch - don't fail entire sync
-		} else {
-			successCount += len(batch)
-			logger.Debug("Batch synced successfully")
-=======
 		// Retry configuration
 		const (
 			maxRetries = 3
@@ -631,7 +576,6 @@
 				w.logger.WithField("attempts", attempt+1).Info("Route sync succeeded after retry")
 			}
 			break
->>>>>>> cf7f4e2d
 		}
 	}
 

--- conflicted
+++ resolved
@@ -3,10 +3,6 @@
 import (
 	"context"
 	"fmt"
-<<<<<<< HEAD
-	"io"
-=======
->>>>>>> cf7f4e2d
 	"testing"
 	"time"
 
@@ -538,56 +534,6 @@
 	}
 }
 
-<<<<<<< HEAD
-func TestSyncExistingIngresses_Batching(t *testing.T) {
-	logger := logrus.New()
-	logger.SetLevel(logrus.DebugLevel)
-
-	pathTypePrefix := networkingv1.PathTypePrefix
-
-	// Helper function to create test ingress
-	createIngress := func(name, namespace, host string, port int32) *networkingv1.Ingress {
-		return &networkingv1.Ingress{
-			ObjectMeta: metav1.ObjectMeta{
-				Name:      name,
-				Namespace: namespace,
-				Labels: map[string]string{
-					"pipeops.io/managed": "true",
-				},
-				Annotations: map[string]string{
-					"pipeops.io/owner": name,
-				},
-			},
-			Spec: networkingv1.IngressSpec{
-				Rules: []networkingv1.IngressRule{
-					{
-						Host: host,
-						IngressRuleValue: networkingv1.IngressRuleValue{
-							HTTP: &networkingv1.HTTPIngressRuleValue{
-								Paths: []networkingv1.HTTPIngressPath{
-									{
-										Path:     "/",
-										PathType: &pathTypePrefix,
-										Backend: networkingv1.IngressBackend{
-											Service: &networkingv1.IngressServiceBackend{
-												Name: "test-service",
-												Port: networkingv1.ServiceBackendPort{
-													Number: port,
-												},
-											},
-										},
-									},
-								},
-							},
-						},
-					},
-				},
-			},
-		}
-	}
-
-	// Create service for ingresses to reference
-=======
 // mockControllerClientWithRetries is a mock that can simulate retries
 type mockControllerClientWithRetries struct {
 	registerCalls   []RegisterRouteRequest
@@ -662,7 +608,6 @@
 	}
 
 	// Create the service
->>>>>>> cf7f4e2d
 	svc := &corev1.Service{
 		ObjectMeta: metav1.ObjectMeta{
 			Name:      "test-service",
@@ -676,164 +621,6 @@
 		},
 	}
 
-<<<<<<< HEAD
-	t.Run("Single ingress creates single batch", func(t *testing.T) {
-		ingress := createIngress("test-ingress-1", "default", "test1.example.com", 8080)
-		fakeClient := fake.NewSimpleClientset(svc, ingress)
-		mockClient := &mockControllerClient{}
-
-		watcher := NewIngressWatcher(fakeClient, "test-cluster", mockClient, logger, "", "tunnel")
-
-		err := watcher.syncExistingIngresses(context.Background())
-		assert.NoError(t, err)
-		assert.Equal(t, 1, len(mockClient.syncCalls), "Should make exactly 1 sync call")
-		assert.Equal(t, 1, len(mockClient.syncCalls[0].Ingresses), "Batch should contain 1 ingress")
-	})
-
-	t.Run("100 ingresses create single batch", func(t *testing.T) {
-		objects := []runtime.Object{svc}
-		for i := 0; i < 100; i++ {
-			ingress := createIngress(
-				fmt.Sprintf("test-ingress-%d", i),
-				"default",
-				fmt.Sprintf("test%d.example.com", i),
-				8080,
-			)
-			objects = append(objects, ingress)
-		}
-
-		fakeClient := fake.NewSimpleClientset(objects...)
-		mockClient := &mockControllerClient{}
-
-		watcher := NewIngressWatcher(fakeClient, "test-cluster", mockClient, logger, "", "tunnel")
-
-		err := watcher.syncExistingIngresses(context.Background())
-		assert.NoError(t, err)
-		assert.Equal(t, 1, len(mockClient.syncCalls), "Should make exactly 1 sync call for 100 ingresses")
-		assert.Equal(t, 100, len(mockClient.syncCalls[0].Ingresses), "Batch should contain all 100 ingresses")
-	})
-
-	t.Run("101 ingresses create 2 batches", func(t *testing.T) {
-		objects := []runtime.Object{svc}
-		for i := 0; i < 101; i++ {
-			ingress := createIngress(
-				fmt.Sprintf("test-ingress-%d", i),
-				"default",
-				fmt.Sprintf("test%d.example.com", i),
-				8080,
-			)
-			objects = append(objects, ingress)
-		}
-
-		fakeClient := fake.NewSimpleClientset(objects...)
-		mockClient := &mockControllerClient{}
-
-		watcher := NewIngressWatcher(fakeClient, "test-cluster", mockClient, logger, "", "tunnel")
-
-		err := watcher.syncExistingIngresses(context.Background())
-		assert.NoError(t, err)
-		assert.Equal(t, 2, len(mockClient.syncCalls), "Should make exactly 2 sync calls for 101 ingresses")
-		assert.Equal(t, 100, len(mockClient.syncCalls[0].Ingresses), "First batch should contain 100 ingresses")
-		assert.Equal(t, 1, len(mockClient.syncCalls[1].Ingresses), "Second batch should contain 1 ingress")
-	})
-
-	t.Run("250 ingresses create 3 batches", func(t *testing.T) {
-		objects := []runtime.Object{svc}
-		for i := 0; i < 250; i++ {
-			ingress := createIngress(
-				fmt.Sprintf("test-ingress-%d", i),
-				"default",
-				fmt.Sprintf("test%d.example.com", i),
-				8080,
-			)
-			objects = append(objects, ingress)
-		}
-
-		fakeClient := fake.NewSimpleClientset(objects...)
-		mockClient := &mockControllerClient{}
-
-		watcher := NewIngressWatcher(fakeClient, "test-cluster", mockClient, logger, "", "tunnel")
-
-		err := watcher.syncExistingIngresses(context.Background())
-		assert.NoError(t, err)
-		assert.Equal(t, 3, len(mockClient.syncCalls), "Should make exactly 3 sync calls for 250 ingresses")
-		assert.Equal(t, 100, len(mockClient.syncCalls[0].Ingresses), "First batch should contain 100 ingresses")
-		assert.Equal(t, 100, len(mockClient.syncCalls[1].Ingresses), "Second batch should contain 100 ingresses")
-		assert.Equal(t, 50, len(mockClient.syncCalls[2].Ingresses), "Third batch should contain 50 ingresses")
-	})
-
-	t.Run("No PipeOps-managed ingresses", func(t *testing.T) {
-		// Create ingress without PipeOps label
-		ingress := &networkingv1.Ingress{
-			ObjectMeta: metav1.ObjectMeta{
-				Name:      "non-pipeops-ingress",
-				Namespace: "default",
-			},
-			Spec: networkingv1.IngressSpec{
-				Rules: []networkingv1.IngressRule{
-					{
-						Host: "test.example.com",
-					},
-				},
-			},
-		}
-
-		fakeClient := fake.NewSimpleClientset(svc, ingress)
-		mockClient := &mockControllerClient{}
-
-		watcher := NewIngressWatcher(fakeClient, "test-cluster", mockClient, logger, "", "tunnel")
-
-		err := watcher.syncExistingIngresses(context.Background())
-		assert.NoError(t, err)
-		assert.Equal(t, 0, len(mockClient.syncCalls), "Should not make any sync calls for non-PipeOps ingresses")
-	})
-}
-
-func TestSyncExistingIngresses_BatchFailure(t *testing.T) {
-	logger := logrus.New()
-	logger.SetLevel(logrus.DebugLevel)
-
-	pathTypePrefix := networkingv1.PathTypePrefix
-
-	// Helper to create ingress
-	createIngress := func(name, namespace, host string, port int32) *networkingv1.Ingress {
-		return &networkingv1.Ingress{
-			ObjectMeta: metav1.ObjectMeta{
-				Name:      name,
-				Namespace: namespace,
-				Labels: map[string]string{
-					"pipeops.io/managed": "true",
-				},
-			},
-			Spec: networkingv1.IngressSpec{
-				Rules: []networkingv1.IngressRule{
-					{
-						Host: host,
-						IngressRuleValue: networkingv1.IngressRuleValue{
-							HTTP: &networkingv1.HTTPIngressRuleValue{
-								Paths: []networkingv1.HTTPIngressPath{
-									{
-										Path:     "/",
-										PathType: &pathTypePrefix,
-										Backend: networkingv1.IngressBackend{
-											Service: &networkingv1.IngressServiceBackend{
-												Name: "test-service",
-												Port: networkingv1.ServiceBackendPort{
-													Number: port,
-												},
-											},
-										},
-									},
-								},
-							},
-						},
-					},
-				},
-			},
-		}
-	}
-
-=======
 	fakeClient := fake.NewSimpleClientset(ingress, svc)
 
 	tests := []struct {
@@ -939,7 +726,6 @@
 	}
 
 	// Create the service
->>>>>>> cf7f4e2d
 	svc := &corev1.Service{
 		ObjectMeta: metav1.ObjectMeta{
 			Name:      "test-service",
@@ -953,169 +739,6 @@
 		},
 	}
 
-<<<<<<< HEAD
-	t.Run("Partial failure continues with remaining batches", func(t *testing.T) {
-		objects := []runtime.Object{svc}
-		for i := 0; i < 150; i++ {
-			ingress := createIngress(
-				fmt.Sprintf("test-ingress-%d", i),
-				"default",
-				fmt.Sprintf("test%d.example.com", i),
-				8080,
-			)
-			objects = append(objects, ingress)
-		}
-
-		fakeClient := fake.NewSimpleClientset(objects...)
-
-		// Mock that fails on second batch
-		mockClient := &mockControllerClientWithFailure{
-			failOnBatch: 2,
-		}
-
-		watcher := NewIngressWatcher(fakeClient, "test-cluster", mockClient, logger, "", "tunnel")
-
-		err := watcher.syncExistingIngresses(context.Background())
-		assert.Error(t, err, "Should return error when batches fail")
-		assert.Contains(t, err.Error(), "failed to sync 1/2 batches", "Error should indicate partial failure")
-		assert.Equal(t, 2, mockClient.batchCallCount, "Should attempt all 2 batches")
-		// Total call count will be higher due to retries on the failing batch
-		assert.Greater(t, mockClient.totalCallCount, 2, "Should have retry attempts")
-	})
-}
-
-// mockControllerClientWithFailure is a mock that can fail on specific batches
-type mockControllerClientWithFailure struct {
-	syncCalls      []SyncIngressesRequest
-	failOnBatch    int
-	batchCallCount int // tracks unique batches
-	totalCallCount int // tracks all calls including retries
-}
-
-func (m *mockControllerClientWithFailure) RegisterRoute(ctx context.Context, req RegisterRouteRequest) error {
-	return nil
-}
-
-func (m *mockControllerClientWithFailure) UnregisterRoute(ctx context.Context, hostname string) error {
-	return nil
-}
-
-func (m *mockControllerClientWithFailure) SyncIngresses(ctx context.Context, req SyncIngressesRequest) error {
-	m.totalCallCount++
-
-	// Check if this is a new batch (different number of ingresses means new batch for our test)
-	isNewBatch := len(m.syncCalls) == 0 || len(m.syncCalls[len(m.syncCalls)-1].Ingresses) != len(req.Ingresses)
-	if isNewBatch {
-		m.batchCallCount++
-	}
-
-	m.syncCalls = append(m.syncCalls, req)
-
-	if m.batchCallCount == m.failOnBatch {
-		return fmt.Errorf("500 Internal Server Error")
-	}
-	return nil
-}
-
-func TestIsNonRetryableError(t *testing.T) {
-	tests := []struct {
-		name     string
-		err      error
-		expected bool
-	}{
-		{
-			name:     "400 Bad Request is non-retryable",
-			err:      fmt.Errorf("API request failed with status 400 Bad Request"),
-			expected: true,
-		},
-		{
-			name:     "401 Unauthorized is non-retryable",
-			err:      fmt.Errorf("API request failed with status 401 Unauthorized"),
-			expected: true,
-		},
-		{
-			name:     "403 Forbidden is non-retryable",
-			err:      fmt.Errorf("API request failed with status 403 Forbidden"),
-			expected: true,
-		},
-		{
-			name:     "404 Not Found is non-retryable",
-			err:      fmt.Errorf("API request failed with status 404 Not Found"),
-			expected: true,
-		},
-		{
-			name:     "500 Internal Server Error is retryable",
-			err:      fmt.Errorf("API request failed with status 500 Internal Server Error"),
-			expected: false,
-		},
-		{
-			name:     "502 Bad Gateway is retryable",
-			err:      fmt.Errorf("API request failed with status 502 Bad Gateway"),
-			expected: false,
-		},
-		{
-			name:     "503 Service Unavailable is retryable",
-			err:      fmt.Errorf("API request failed with status 503 Service Unavailable"),
-			expected: false,
-		},
-		{
-			name:     "Network timeout is retryable",
-			err:      fmt.Errorf("request timeout"),
-			expected: false,
-		},
-		{
-			name:     "Connection refused is retryable",
-			err:      fmt.Errorf("connection refused"),
-			expected: false,
-		},
-	}
-
-	for _, tt := range tests {
-		t.Run(tt.name, func(t *testing.T) {
-			result := isNonRetryableError(tt.err)
-			assert.Equal(t, tt.expected, result)
-		})
-	}
-}
-
-func TestSyncBatchWithRetry_ContextCancellation(t *testing.T) {
-	logger := logrus.New()
-	logger.SetLevel(logrus.DebugLevel)
-
-	// Mock that always fails to test retry with context cancellation
-	mockClient := &mockControllerClientAlwaysFails{}
-
-	watcher := NewIngressWatcher(fake.NewSimpleClientset(), "test-cluster", mockClient, logger, "", "tunnel")
-
-	ctx, cancel := context.WithCancel(context.Background())
-	cancel() // Cancel immediately
-
-	req := SyncIngressesRequest{
-		ClusterUUID: "test-cluster",
-		Ingresses:   []IngressData{},
-	}
-
-	logger.SetOutput(io.Discard) // Suppress log output for this test
-	err := watcher.syncBatchWithRetry(ctx, req, 1, logger.WithField("test", "true"))
-
-	assert.Error(t, err)
-	assert.Equal(t, context.Canceled, err, "Should return context.Canceled error")
-}
-
-// mockControllerClientAlwaysFails always fails sync requests
-type mockControllerClientAlwaysFails struct{}
-
-func (m *mockControllerClientAlwaysFails) RegisterRoute(ctx context.Context, req RegisterRouteRequest) error {
-	return nil
-}
-
-func (m *mockControllerClientAlwaysFails) UnregisterRoute(ctx context.Context, hostname string) error {
-	return nil
-}
-
-func (m *mockControllerClientAlwaysFails) SyncIngresses(ctx context.Context, req SyncIngressesRequest) error {
-	return fmt.Errorf("500 Internal Server Error")
-=======
 	fakeClient := fake.NewSimpleClientset(ingress, svc)
 	mockClient := &mockControllerClientWithRetries{
 		maxFailures: 3,
@@ -1220,5 +843,4 @@
 	// Allow for some variance: minimum 2s, maximum 5s
 	assert.True(t, elapsed >= 2*time.Second, "Backoff should take at least 2 seconds")
 	assert.True(t, elapsed <= 5*time.Second, "Backoff should complete within 5 seconds")
->>>>>>> cf7f4e2d
 }
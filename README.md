# PipeOps Kubernetes Agent

A lightweight Kubernetes agent that enables secure, on-demand access to your Kubernetes clusters through encrypted Chisel tunnels with multi-port forwarding.

## What It Does

The PipeOps agent is deployed **as a pod inside your Kubernetes cluster** and establishes an outbound connection to the PipeOps control plane. It creates secure TCP tunnels that allow the control plane to access your cluster's Kubernetes API, kubelet metrics, monitoring services, and agent status endpoints without requiring inbound firewall rules or exposing your cluster to the internet.

**Key Features:**
- **Cloud-Native Design**: Runs as a pod inside your Kubernetes cluster
- **In-Cluster Access**: Uses Kubernetes REST API directly (no kubectl dependencies)
- **ServiceAccount Authentication**: Native Kubernetes authentication via mounted tokens
- **Outbound-Only Connections**: No inbound ports required on your infrastructure
- **Multi-Port TCP Tunneling**: Single Chisel tunnel forwards multiple services simultaneously
- **Dynamic Port Allocation**: Control plane dynamically assigns remote ports
- **Protocol-Agnostic**: Pure TCP forwarding works with any protocol
- **Secure by Default**: All connections encrypted with TLS
- **Mandatory Registration**: Strict validation prevents operation with invalid credentials
- **Real-time Heartbeat**: 5-second interval with cluster metrics (node/pod counts)
- **Integrated Monitoring**: Prometheus, Loki, Grafana, and OpenCost

## In-Cluster Architecture

The agent is designed to run **as a pod inside your Kubernetes cluster**:

- ✅ **No kubectl**: Uses Kubernetes REST API directly
- ✅ **No external binaries**: Pure Go implementation
- ✅ **ServiceAccount authentication**: Automatic token mounting
- ✅ **Works everywhere**: K3s, Minikube, Kind, EKS, GKE, AKS
- ✅ **Cloud-native**: Native Kubernetes deployment patterns

See [In-Cluster Architecture Documentation](docs/IN_CLUSTER_ARCHITECTURE.md) for details.

## Architecture Overview

```text
┌──────────────────────────────────────────────────────────────────┐
│                    PipeOps Control Plane                         │
│  ┌──────────────┐  ┌──────────────┐  ┌───────────────────┐     │
│  │   Dashboard  │  │  API Gateway │  │  Chisel Server    │     │
│  │              │  │              │  │  (Port Allocator) │     │
│  └──────────────┘  └──────────────┘  └───────────────────┘     │
└──────────────────────────────────────────────────────────────────┘
                           │                      │
                           │ HTTPS API            │ Chisel Tunnel
                           │ (Registration,       │ (TCP Forwarding)
                           │  Heartbeat,          │
Prefer to stick with pure `kubectl` commands? Option B in `docs/install-from-github.md` shows how to recreate the secret and ConfigMap without relying on `sed`.

                           │  Tunnel Status)      │
                           ▼                      ▼
┌──────────────────────────────────────────────────────────────────┐
│                      Your Infrastructure                         │
│  ┌───────────────────────────────────────────────────────────┐  │
│  │                    Kubernetes Cluster                     │  │
│  │  ┌────────────────────────────────────────────────────┐   │  │
│  │  │           PipeOps Agent (Pod)                      │   │  │
│  │  │                                                     │   │  │
│  │  │  ┌──────────────┐      ┌──────────────────────┐   │   │  │
│  │  │  │ HTTP Server  │      │  Tunnel Manager      │   │   │  │
│  │  │  │ (Port 8080)  │      │                      │   │   │  │
│  │  │  │              │      │  • Poll Service      │   │   │  │
│  │  │  │ • /health    │      │  • Chisel Client     │   │   │  │
│  │  │  │ • /ready     │      │  • Multi-Port Forward│   │   │  │
│  │  │  │ • /metrics   │      │                      │   │   │  │
│  │  │  │ • /dashboard │      │  Forwards:           │   │   │  │
│  │  │  └──────────────┘      │  • K8s API :6443     │   │   │  │
│  │  │                        │  • Kubelet :10250    │   │   │  │
│  │  │                        │  • Agent   :8080     │   │   │  │
│  │  │                        └──────────────────────┘   │   │  │
│  │  └────────────────────────────────────────────────────┘   │  │
│  │                                                            │  │
│  │  ┌──────────────┐  ┌──────────────┐  ┌───────────────┐   │  │
│  │  │  K8s API     │  │   Kubelet    │  │   Workloads   │   │  │
│  │  │  (Port 6443) │  │ (Port 10250) │  │ (Deployments) │   │  │
│  │  └──────────────┘  └──────────────┘  └───────────────┘   │  │
│  └───────────────────────────────────────────────────────────┘  │
└──────────────────────────────────────────────────────────────────┘
```

## How It Works

### 1. Agent Registration (Mandatory)

When the agent starts, it **must** successfully register with the PipeOps control plane before any other services start:

```text
Agent                              Control Plane
  |                                      |
  |--- POST /api/v1/clusters/agent/register
  |    {                                 |
  |      agent_id: "...",                |
  |      name: "prod-cluster",           |
  |      k8s_service_token: "...",       |
  |      ...                             |
  |    }                                 |
  |                                      |
  |                                      |--- Validates & creates cluster
  |                                      |
  |<-- 200 OK ---------------------------|
  |    {                                 |
  |      cluster_id: "uuid-...",         |
  |      name: "prod-cluster",           |
  |      status: "active"                |
  |    }                                 |
  |                                      |
  |--- Registration Success             |
  |    Stores cluster_id for all         |
  |    subsequent operations             |
```

**Registration Requirements:**
- Agent ID (generated from hostname if not configured)
- Cluster name
- Kubernetes ServiceAccount token (read from `/var/run/secrets/kubernetes.io/serviceaccount/token`)
- Tunnel port configuration
- Agent version

**Registration Failure Behavior:**
- If registration fails (network error, invalid credentials, JSON parse error), the agent **exits immediately**
- HTTP server is stopped before exit
- No fallback to agent_id—cluster_id from control plane is mandatory
- Pod enters CrashLoopBackoff until registration succeeds

### 2. Heartbeat (Every 5 Seconds)

After successful registration, the agent sends heartbeat requests every 5 seconds:

```text
Agent                              Control Plane
  |                                      |
  |--- POST /api/v1/clusters/agent/{cluster_uuid}/heartbeat
  |    {                                 |
  |      cluster_id: "uuid-...",         |
  |      agent_id: "...",                |
  |      status: "active",               |
  |      tunnel_status: "connected",     |
  |      timestamp: "2025-10-15...",     |
  |      metadata: {...}                 |
  |    }                                 |
  |                                      |
  |<-- 200 OK ---------------------------|
  |                                      |
  |--- Wait 5 seconds ------------------>|
  |                                      |
  |--- Next heartbeat ------------------>|
```

**Heartbeat Details:**
- Heartbeat and status updates sent via **WebSocket connection**
- Real-time bidirectional communication with control plane
- Includes cluster_id (UUID from registration)
- Includes tunnel status (connected/disconnected/connecting)
- No token field in payload (control plane doesn't expect it)

### 3. Tunnel Establishment (Optional)

If tunneling is enabled, the agent polls for tunnel status and establishes Chisel connections:

```text
Agent                              Control Plane
  |                                      |
  |--- Poll: GET /api/v1/tunnel/status?agent_id=...
  |                                      |
  |                                      |--- Allocates ports
  |                                      |    (e.g., 8000, 8001, 8002)
  |                                      |
  |<-- 200 OK ---------------------------|
  |    {                                 |
  |      status: "ready",                |
  |      tunnel_url: "wss://...",        |
  |      forwards: [                     |
  |        {name: "k8s-api",             |
  |         remote_port: 8000},          |
  |        {name: "kubelet",             |
  |         remote_port: 8001},          |
  |        {name: "agent-http",          |
  |         remote_port: 8002}           |
  |      ]                               |
  |    }                                 |
  |                                      |
  |--- Chisel Connect ------------------>|
  |    R:8000:localhost:6443             |
  |    R:8001:localhost:10250            |
  |    R:8002:localhost:8080             |
  |                                      |
  |<=== Tunnel Established =============>|
```

**Tunnel Details:**
- Poll interval: 5 seconds (same as heartbeat)
- Single Chisel connection with multiple remote specifications
- Remote ports dynamically allocated by control plane
- Inactivity timeout: 5 minutes (tunnel closes if no API requests)
- Automatic reconnection on disconnect

### 4. Control Plane Access

Once the tunnel is established, the control plane can access your cluster through the forwarded ports:

```text
Control Plane                      Tunnel                    Agent
      |                              |                         |
      |--- K8s API Request---------->|                         |
      |    (Port 8000)               |                         |
      |                              |=== Forward to :6443 ===>|
      |                              |                         |--- K8s API
      |                              |<========================|
      |<-- K8s Response -------------|                         |
```

## Components

### 1. Agent Core (`internal/agent/agent.go`)

The main agent orchestrator that coordinates all operations:

- **Registration**: Mandatory registration with control plane before starting services
- **Heartbeat**: Maintains connection health every 5 seconds
- **Tunnel Management**: Orchestrates tunnel lifecycle (if enabled)
- **HTTP Server**: Exposes health checks and metrics
- **Graceful Shutdown**: Cleans up connections on SIGTERM/SIGINT

### 2. Control Plane Client (`internal/controlplane/`)

Handles all HTTP communication with the PipeOps control plane:

- **Registration API**: `POST /api/v1/clusters/agent/register`
- **Heartbeat API**: `POST /api/v1/clusters/agent/{cluster_uuid}/heartbeat`
- **Tunnel Status API**: `GET /api/v1/tunnel/status`
- **TLS Security**: TLS 1.2+ with certificate validation
- **Error Handling**: Comprehensive error logging with response bodies

### 3. Tunnel Manager (`internal/tunnel/`)

Manages Chisel tunnel lifecycle for multi-port forwarding:

**Poll Service (`poll.go`):**
- Requests tunnel status from control plane at 5-second intervals
- Receives dynamic port allocations
- Triggers tunnel creation when status is "ready"
- Handles inactivity timeout (closes tunnel after 5 minutes of no activity)

**Chisel Client (`client.go`):**
- Wraps [jpillora/chisel](https://github.com/jpillora/chisel) for TCP tunneling
- Establishes single WebSocket connection with multiple remote specifications
- Format: `R:remote_port:local_addr` (e.g., `R:8000:localhost:6443`)
- Automatic reconnection on disconnect

**Manager (`manager.go`):**
- Coordinates poll service and Chisel client
- Converts YAML configuration to internal format
- Tracks tunnel activity for inactivity timeout
- Graceful shutdown on SIGTERM

### 4. HTTP Server (`internal/server/`)

Lightweight HTTP server providing health checks and metrics:

**Health Endpoints:**
- `GET /health` - Liveness probe (simple health check)
- `GET /ready` - Readiness probe (operational status)
- `GET /version` - Agent version and build info

**Monitoring Endpoints:**
- `GET /api/health/detailed` - Comprehensive health information
- `GET /api/status/features` - Available capabilities
- `GET /api/metrics/runtime` - Runtime performance metrics
- `GET /api/status/connectivity` - Network connectivity test

**Real-Time Endpoints:**
- `GET /ws` - WebSocket for bidirectional communication
- `GET /api/realtime/events` - Server-Sent Events stream
- `GET /api/realtime/logs` - Live log streaming
- `GET /dashboard` - Static HTML dashboard

### Kubernetes Token (`pkg/k8s/token.go`)

Extracts the Kubernetes ServiceAccount token for control plane to access the cluster:

- Reads from `/var/run/secrets/kubernetes.io/serviceaccount/token` (in-cluster)
- Fallback to state file (standalone mode)
- Token sent during registration for control plane authentication

### State Manager (`pkg/state/state.go`)

Manages persistent agent state in a consolidated YAML file:

- **Single State File**: Stores agent_id, cluster_id, and cluster_token in one file
- **Multiple Locations**: Tries `/var/lib/pipeops`, `/etc/pipeops`, `tmp/`, or local directory
- **Automatic Migration**: Converts from legacy separate files on first run
- **Secure Permissions**: State file has 0600 permissions (owner read/write only)
- **Development Friendly**: Uses `tmp/agent-state.yaml` for local development (gitignored)

## Configuration

### Environment Variables

| Variable | Description | Default | Required |
|----------|-------------|---------|----------|
| `PIPEOPS_API_URL` | Control plane API URL | `https://api.pipeops.sh` | Yes |
| `PIPEOPS_TOKEN` | Authentication token | - | Yes |
| `PIPEOPS_CLUSTER_NAME` | Cluster identifier | `default-cluster` | Yes |
| `PIPEOPS_AGENT_ID` | Unique agent identifier | Auto-generated | No |
| `PIPEOPS_NODE_NAME` | Kubernetes node name | From pod fieldRef | No |
| `PIPEOPS_POD_NAME` | Pod name | From pod fieldRef | No |
| `PIPEOPS_POD_NAMESPACE` | Pod namespace | From pod fieldRef | No |
| `PIPEOPS_LOG_LEVEL` | Logging level | `info` | No |
| `PIPEOPS_PORT` | HTTP server port | `8080` | No |

**Agent Gateway Configuration (Optional TCP/UDP Networking):**

The agent can optionally create Kubernetes networking resources for TCP/UDP port exposure.

| Variable | Description | Default |
|----------|-------------|---------|
| `GATEWAY_ENABLED` | Enable gateway networking resources | `false` |
| `GATEWAY_ENVIRONMENT_MODE` | `managed` or `single-vm` | `managed` |
| `GATEWAY_ENVIRONMENT_VM_IP` | Node/VM IP when `single-vm` | `` |
| `GATEWAY_ISTIO_ENABLED` | Create Istio Gateway/VirtualService | `false` |
| `GATEWAY_ISTIO_SERVICE_CREATE` | Create LB Service for Istio ingress | `false` |
| `GATEWAY_ISTIO_SERVICE_NAMESPACE` | Namespace of Istio ingress | `istio-system` |
| `GATEWAY_GATEWAY_API_ENABLED` | Create K8s Gateway API resources | `false` |
| `GATEWAY_GATEWAY_API_GATEWAY_CLASS` | GatewayClass name | `istio` |

Advanced (JSON) env/flags for inline definitions:

- `GATEWAY_GWAPI_LISTENERS_JSON` / `--gateway-gwapi-listeners-json`
  - Example: `[{"name":"tcp-runner","port":5000,"protocol":"TCP"},{"name":"udp-runner","port":6000,"protocol":"UDP"}]`
- `GATEWAY_GWAPI_TCP_ROUTES_JSON` / `--gateway-gwapi-tcp-routes-json`
  - Example: `[{"name":"runner-tcp","sectionName":"tcp-runner","backendRefs":[{"name":"runner","namespace":"pipeops-system","port":5000}]}]`
- `GATEWAY_GWAPI_UDP_ROUTES_JSON` / `--gateway-gwapi-udp-routes-json`
  - Example: `[{"name":"runner-udp","sectionName":"udp-runner","backendRefs":[{"name":"runner","namespace":"pipeops-system","port":6000}]}]`
- `GATEWAY_ISTIO_SERVERS_JSON` / `--gateway-istio-servers-json`
  - Example: `[{"port":{"number":5000,"name":"tcp-runner","protocol":"TCP"}}]`
- `GATEWAY_ISTIO_TCP_ROUTES_JSON` / `--gateway-istio-tcp-routes-json`
  - Example: `[{"name":"runner","port":5000,"destination":{"host":"runner.pipeops-system.svc.cluster.local","port":5000}}]`
- `GATEWAY_ISTIO_TLS_ROUTES_JSON` / `--gateway-istio-tls-routes-json`
  - Example: `[{"name":"app","port":443,"sniHosts":["app.example.com"],"destination":{"host":"app.default.svc.cluster.local","port":443}}]`

Validation and defaults
- At least one Gateway API listener is required when `gateway_api.enabled=true`.
- Listener protocol defaults to `TCP` when omitted; listener name auto-generates as `<proto>-<port>` when omitted.
- TCPRoute must reference a TCP listener via `sectionName`; UDPRoute must reference a UDP listener.
- Istio servers default protocol to `TCP` when omitted. TLS routes require `sniHosts`.

### Configuration File

The agent can be configured via YAML file (`config.yaml` or `~/.pipeops-agent.yaml`):

```yaml
# Agent configuration
agent:
  id: ""  # Auto-generated from hostname if not specified
  name: "pipeops-agent"
  cluster_name: "production-cluster"
  grafana_sub_path: true  # Set to false to skip PipeOps proxy subpath configuration
  labels:
    environment: "production"
    region: "us-east-1"

# PipeOps control plane configuration
pipeops:
  api_url: "https://api.pipeops.sh"
  token: "your-cluster-token-here"
  timeout: "30s"
  reconnect:
    enabled: true
    max_attempts: 10
    interval: "5s"
    backoff: "5s"
  tls:
    enabled: true
    insecure_skip_verify: false

# Tunnel configuration (optional)
tunnel:
  enabled: true
  inactivity_timeout: "5m"
  forwards:
    - name: "kubernetes-api"
      local_addr: "localhost:6443"
      remote_port: 0  # 0 = dynamically assigned by control plane
    - name: "kubelet-metrics"
      local_addr: "localhost:10250"
      remote_port: 0
    - name: "agent-http"
      local_addr: "localhost:8080"
      remote_port: 0

# Kubernetes configuration
kubernetes:
  in_cluster: true
  namespace: "pipeops-system"
  kubeconfig: ""

# Logging configuration
logging:
  level: "info"
  format: "json"
  output: "stdout"

# Gateway configuration (optional networking infrastructure)
  # Enables TCP/UDP port exposure via Istio or Kubernetes Gateway API
  gateway:
    enabled: false
      environment:
      mode: managed  # managed | single-vm
      vmIP: ""       # required when single-vm
    istio:
    enabled: false
    service:
      create: false
      namespace: istio-system
    gateway:
      selector:
        istio: ingressgateway
      servers: []
      # - port:
      #     number: 6379
      #     name: tcp-redis
      #     protocol: TCP
    virtual_service:
      tcp_routes: []
      # - name: redis
      #   port: 6379
      #   destination:
      #     host: redis.default.svc.cluster.local
      #     port: 6379
      tls_routes: []
  gateway_api:
    enabled: false
    gateway_class: istio
    listeners: []
    # - name: tcp-redis
    #   port: 6379
    #   protocol: TCP
    tcp_routes: []
    # - name: redis
    #   section_name: tcp-redis
    #   backend_refs:
    #     - name: redis
    #       namespace: default
    #       port: 6379
```

### Tunnel Configuration Explained

The `tunnel.forwards` array defines which local services are forwarded through the tunnel:

- **`name`**: Human-readable identifier for the forward
- **`local_addr`**: Local address to forward (format: `host:port`)
- **`remote_port`**: Remote port on control plane (0 = dynamic allocation)

**Common Forwards:**
1. **Kubernetes API** (`localhost:6443`) - Direct access to K8s API server
2. **Kubelet Metrics** (`localhost:10250`) - Node-level metrics and logs
3. **Agent HTTP** (`localhost:8080`) - Agent health checks and dashboard

## Quick Start

**🚀 1-Command Installation with Intelligent Detection:**

```bash
# 1) Provide your PipeOps control plane token (and optionally a friendly cluster name)
export PIPEOPS_TOKEN="your-token-here"
export CLUSTER_NAME="my-pipeops-cluster"

# 2) Run the installer straight from GitHub (auto-detects the best Kubernetes distro)
# This automatically installs: Kubernetes + Gateway API + Istio + PipeOps Agent
curl -fsSL https://get.pipeops.dev/k8-install.sh | bash
```

**What Gets Installed:**
- Kubernetes cluster (k3s/minikube/k3d/kind based on your environment)
- **Gateway API experimental CRDs** (for TCP/UDP routing)
- **Istio with alpha Gateway API support** (gateway controller)
- PipeOps Agent
- Monitoring stack (optional: set `INSTALL_MONITORING=true`)

**Skip Gateway API (if not needed):**
```bash
export INSTALL_GATEWAY_API=false  # Skip Gateway API/Istio installation
export PIPEOPS_TOKEN="your-token"
curl -fsSL https://get.pipeops.dev/k8-install.sh | bash
```

**Gateway Networking Configuration:**

Gateway API is installed by default and enabled in the agent configuration. To use it, enable the gateway feature:

```bash
# Enable via CLI flags
./bin/pipeops-vm-agent \
  --config config.example.yaml \
  --gateway-enabled=true \
  --gateway-gwapi-enabled=true \
  --gateway-gwapi-gateway-class=istio \
  --gateway-env-mode=single-vm \
  --gateway-env-vm-ip=192.0.2.10

# Or with inline JSON
./bin/pipeops-vm-agent \
  --gateway-enabled=true \
  --gateway-gwapi-enabled=true \
  --gateway-gwapi-gateway-class=istio \
  --gateway-gwapi-listeners-json='[{"name":"tcp-runner","port":5000,"protocol":"TCP"}]' \
  --gateway-gwapi-tcp-routes-json='[{"name":"runner","sectionName":"tcp-runner","backendRefs":[{"name":"runner","namespace":"pipeops-system","port":5000}]}]'

# Or enable in Helm values
helm upgrade --install pipeops-agent ./helm/pipeops-agent \
  --set agent.gateway.enabled=true \
  --set agent.gateway.gatewayApi.enabled=true \
  --set agent.gateway.environment.mode=single-vm \
  --set agent.gateway.environment.vmIP=192.0.2.10
```

The installer will:
- Analyze your system (CPU, memory, disk, OS)
- Automatically select the optimal Kubernetes distribution (k3s, minikube, k3d, or kind)
- Install the cluster
- Deploy the PipeOps agent
- Install monitoring stack (Prometheus, Loki, Grafana, OpenCost)

To pin a specific distribution just set `CLUSTER_TYPE` (e.g., `export CLUSTER_TYPE=k3s`).

**✅ Verify:**

```bash
kubectl get pods -n pipeops-system
kubectl get pods -n pipeops-monitoring
```

**💡 Agent-Only Deployment (Existing Cluster):**

```bash
export PIPEOPS_TOKEN="your-token-here"
export PIPEOPS_CLUSTER_NAME="my-existing-cluster"

curl -fsSL https://get.pipeops.dev/k8-agent.yaml \
  | sed "s/PIPEOPS_TOKEN: \"your-token-here\"/PIPEOPS_TOKEN: \"${PIPEOPS_TOKEN}\"/" \
  | sed "s/token: \"your-token-here\"/token: \"${PIPEOPS_TOKEN}\"/" \
  | sed "s/cluster_name: \"default-cluster\"/cluster_name: \"${PIPEOPS_CLUSTER_NAME}\"/" \
  | sed "s/PIPEOPS_CLUSTER_NAME: \"default-cluster\"/PIPEOPS_CLUSTER_NAME: \"${PIPEOPS_CLUSTER_NAME}\"/" \
  | kubectl apply -f -

kubectl rollout status deployment/pipeops-agent -n pipeops-system
```

**🎯 Supported Cluster Types:**
- **k3s**: Lightweight Kubernetes for production (VMs, bare metal, cloud)
- **minikube**: Local development (macOS, workstations)
- **k3d**: k3s in Docker (fast, lightweight)
- **kind**: Kubernetes in Docker (CI/CD, testing)

**📖 Guides:**
- **[Intelligent Cluster Setup](docs/INTELLIGENT_CLUSTER_SETUP.md)** - Complete guide on auto-detection and cluster selection
- **[Deployment Quick Start](docs/DEPLOYMENT_QUICK_START.md)** - Manual deployment instructions
- **[Scripts README](scripts/README.md)** - Installation script details
- **[Install from GitHub Script](docs/install-from-github.md)** - Step-by-step walkthrough of the command above

**Manual Installation:**

```bash
# 1. Build and load image (Minikube example)
docker build -t pipeops-agent:latest .
minikube image load pipeops-agent:latest

# 2. Create secret
kubectl create namespace pipeops
kubectl create secret generic pipeops-agent-token \
  --from-literal=token=YOUR_AGENT_TOKEN \
  -n pipeops

# 3. Deploy
kubectl apply -f deployments/agent.yaml
```

## Deployment

### Kubernetes Deployment

Deploy the agent using the provided manifest:

```bash
# Create namespace
kubectl create namespace pipeops

# Create secret with your PipeOps token
kubectl create secret generic pipeops-agent-token \
  --from-literal=token=your-pipeops-token-here \
  -n pipeops

# Deploy the agent
kubectl apply -f deployments/agent.yaml -n pipeops

# Check status
kubectl get pods -n pipeops
kubectl logs deployment/pipeops-agent -n pipeops
```

### Helm Deployment

Deploy using the Helm chart:

```bash
# Add repository (if published)
helm install pipeops-agent oci://ghcr.io/pipeopshq/pipeops-agent
helm repo update

# Install with custom values
--namespace pipeops-system \
  --create-namespace \
  --set agent.pipeops.token=your-pipeops-token-here \
  --set agent.cluster.name=my-cluster

# Or use local chart
cd helm/pipeops-agent
helm install pipeops-agent . \
  --namespace pipeops-system \
  --create-namespace \
  --values values.yaml
```

### Required RBAC Permissions

The agent requires minimal RBAC permissions:

```yaml
apiVersion: v1
kind: ServiceAccount
metadata:
  name: pipeops-agent
  namespace: pipeops-system
---
apiVersion: rbac.authorization.k8s.io/v1
kind: ClusterRole
metadata:
  name: pipeops-agent
rules:
  - apiGroups: [""]
    resources: ["pods", "nodes", "services", "namespaces"]
    verbs: ["get", "list", "watch"]
  - apiGroups: ["apps"]
    resources: ["deployments", "replicasets", "statefulsets"]
    verbs: ["get", "list", "watch"]
---
apiVersion: rbac.authorization.k8s.io/v1
kind: ClusterRoleBinding
metadata:
  name: pipeops-agent
roleRef:
  apiGroup: rbac.authorization.k8s.io
  kind: ClusterRole
  name: pipeops-agent
subjects:
  - kind: ServiceAccount
    name: pipeops-agent
    namespace: pipeops-system
```

### Health Probes

The deployment includes health probes to ensure agent reliability:

**Liveness Probe:**
```yaml
livenessProbe:
  httpGet:
    path: /health
    port: 8080
  initialDelaySeconds: 60  # Allows time for registration
  periodSeconds: 30
  failureThreshold: 3
```

**Readiness Probe:**
```yaml
readinessProbe:
  httpGet:
    path: /ready
    port: 8080
  initialDelaySeconds: 15  # Allows time for startup
  periodSeconds: 10
  failureThreshold: 3
```

**Probe Timing Rationale:**
- **Liveness 60s delay**: Allows time for registration with control plane
- **Readiness 15s delay**: Allows time for HTTP server startup
- **Registration failure**: Agent exits before probes start checking, causing CrashLoopBackoff

## Security

### Network Security

- **Outbound-Only**: Agent initiates all connections; no inbound ports required
- **TLS Encryption**: All HTTP/WebSocket communication uses TLS 1.2+
- **Certificate Validation**: Strict certificate validation for control plane
- **Firewall-Friendly**: Only requires outbound HTTPS (443) and WSS connections

### Authentication & Authorization

- **Token-Based Auth**: Agent authenticates using secure API tokens
- **ServiceAccount Token**: K8s token extracted from pod ServiceAccount mount
- **RBAC Integration**: Honors Kubernetes RBAC for all cluster operations
- **Minimal Permissions**: Agent requests least-privilege ClusterRole

### Container Security

- **Non-Root User**: Runs as UID 1000 (non-privileged)
- **Read-Only Filesystem**: Root filesystem is read-only
- **No Privileged Access**: No privileged container capabilities required
- **Security Context**: Comprehensive security context configuration
- **Minimal Image**: Alpine-based image with minimal attack surface

### Registration Security

- **Mandatory Validation**: Agent exits if registration fails
- **No Fallback**: No operation without valid cluster_id from control plane
- **Error Logging**: Full error details logged for troubleshooting
- **Response Validation**: JSON response must be valid and contain required fields

## Monitoring & Observability

### Structured Logging

JSON-formatted logs with contextual fields:

```json
{
  "time": "2025-10-15T10:30:00Z",
  "level": "info",
  "msg": "Agent registered successfully with control plane",
  "agent_id": "agent-hostname-abc123",
  "cluster_id": "550e8400-e29b-41d4-a716-446655440000",
  "cluster_uuid": "550e8400-e29b-41d4-a716-446655440000",
  "name": "production-cluster",
  "status": "active",
  "workspace_id": 123,
  "has_token": true
}
```

### Metrics

The agent exposes Prometheus-compatible metrics:

- `pipeops_agent_status` - Agent operational status (0=disconnected, 1=connected)
- `pipeops_tunnel_status` - Tunnel connection status
- `pipeops_heartbeat_total` - Total heartbeats sent
- `pipeops_heartbeat_errors_total` - Failed heartbeat attempts
- `pipeops_registration_attempts_total` - Registration attempts
- `pipeops_http_requests_total` - HTTP requests by endpoint
- `pipeops_tunnel_forwards_active` - Number of active port forwards

### Dashboard

Access the built-in dashboard at `http://host.docker.internal:8080/dashboard`:

- Real-time agent status
- Tunnel connection status
- Recent heartbeat activity
- Port forward configuration
- Runtime metrics (CPU, memory, goroutines)

## Troubleshooting

### Registration Failures

**Symptom**: Pod in CrashLoopBackoff with log message "failed to register agent"

**Common Causes:**
1. Invalid `PIPEOPS_TOKEN` - Check secret configuration
2. Network connectivity - Verify outbound HTTPS access to control plane
3. Invalid cluster name - Ensure cluster doesn't already exist with different config

**Debug Steps:**
```bash
# Check agent logs
kubectl logs deployment/pipeops-agent -n pipeops-system

# Verify secret
kubectl get secret pipeops-agent-secret -n pipeops-system -o yaml

# Test network connectivity
kubectl run -it --rm debug --image=curlimages/curl --restart=Never -- \
  curl -v https://api.pipeops.sh/health

# Check for JSON parse errors in logs
kubectl logs deployment/pipeops-agent -n pipeops-system | grep "JSON"
```

### Heartbeat Failures

**Symptom**: Agent connected but heartbeats failing (500 errors)

**Common Causes:**
1. cluster_id not set - Registration may have failed silently
2. Token field in heartbeat - Control plane doesn't expect it
3. Network interruption - Temporary connectivity issues

**Debug Steps:**
```bash
# Check if cluster_id is set
kubectl logs deployment/pipeops-agent -n pipeops-system | grep "cluster_id"

# Check for 500 errors
kubectl logs deployment/pipeops-agent -n pipeops-system | grep "500"

# Restart agent to re-register
kubectl rollout restart deployment/pipeops-agent -n pipeops-system
```

### Tunnel Connection Issues

**Symptom**: Tunnel status shows "disconnected" or "connecting"

**Common Causes:**
1. Tunnel disabled in configuration (`tunnel.enabled: false`)
2. Control plane not allocating ports yet
3. WebSocket connection blocked by firewall
4. Chisel server not available

**Debug Steps:**
```bash
# Check tunnel configuration
kubectl get configmap pipeops-agent-config -n pipeops-system -o yaml

# Check tunnel logs
kubectl logs deployment/pipeops-agent -n pipeops-system | grep -i tunnel

# Verify outbound WSS connectivity
kubectl run -it --rm debug --image=appropriate/curl --restart=Never -- \
  curl -v -H "Connection: Upgrade" -H "Upgrade: websocket" \
  https://tunnel.pipeops.sh/
```

### Debug Mode

Enable debug logging for more verbose output:

```bash
# Using kubectl
kubectl set env deployment/pipeops-agent PIPEOPS_LOG_LEVEL=debug -n pipeops-system

# Using Helm
helm upgrade pipeops-agent . --set config.logging.level=debug

# Check debug logs
kubectl logs -f deployment/pipeops-agent -n pipeops-system
```

## Performance Considerations

### Resource Requirements

**Recommended Resources:**
```yaml
resources:
  requests:
    cpu: 100m
    memory: 128Mi
  limits:
    cpu: 500m
    memory: 512Mi
```

**Actual Usage (typical):**
- CPU: ~20-50m (idle), ~100-200m (active tunneling)
- Memory: ~50-100Mi (steady state)
- Network: ~500B/s (heartbeat), ~1-5KB/s (active tunnel)

### Scaling Considerations

- **Single Instance**: Agent is designed to run as single instance per cluster
- **Deployment Strategy**: `Recreate` ensures only one instance runs at a time
- **No Horizontal Scaling**: Do not scale replicas >1 (multiple agents will conflict)
- **Cluster Size**: Tested with clusters up to 100 nodes
- **Connection Pooling**: WebSocket and HTTP connections reused efficiently

### Network Bandwidth

**Baseline (idle):**
- Heartbeat: ~50 bytes every 5 seconds = ~10 B/s
- Tunnel poll: ~100 bytes every 5 seconds = ~20 B/s
- Total idle: ~500 B/s

**Active (tunneling):**
- K8s API access: ~1-10 KB/s (depends on control plane activity)
- Kubelet metrics: ~500 B/s (periodic scraping)
- Agent metrics: ~100 B/s (occasional health checks)
- Total active: ~1-5 KB/s

## Development

### Quick Start

The Makefile has been refactored to support **any Kubernetes cluster** (Minikube, Kind, GKE, EKS, AKS, etc.) while maintaining Minikube-specific convenience commands.

**📚 Documentation:**
- **[Makefile Refactoring Guide](docs/MAKEFILE-REFACTOR.md)** - Complete documentation with examples
- **[Makefile Quick Reference](docs/MAKEFILE-QUICKREF.md)** - Fast lookup for common commands

#### Minikube Testing (Fastest)

```bash
# One command starts Minikube and deploys everything
make minikube-deploy-all

# View logs
make minikube-logs

# Check status
make minikube-status

# Stop when done
make minikube-stop
```

#### Any Kubernetes Cluster

```bash
# Configure kubectl for your cluster (GKE, EKS, Kind, etc.)
kubectl config use-context your-cluster

# Deploy to current context
make k8s-deploy-all

# View logs
make k8s-logs

# Check status
make k8s-status
```

#### Local Development (No Cluster)

```bash
# Generate mock token and run locally
make generate-token
make run
```

### Building from Source

```bash
# Clone repository
git clone https://github.com/PipeOpsHQ/pipeops-k8-agent.git
cd pipeops-k8-agent

# Build binary
make build

# Build Docker image
make docker

# Run tests
make test

# Run locally (requires kubeconfig)
./bin/pipeops-vm-agent --config config.example.yaml
```

### Local Development Details

```bash
# Quick start - Generate mock token and run
make generate-token
make run

# Or step by step:

# Install dependencies
go mod download

# Generate mock ServiceAccount token for local dev
make generate-token

# Build and run with local config
make build
make run

# Run with debug logging
go run cmd/agent/main.go \
  --config config.example.yaml \
  --log-level debug

# Run tests with coverage
go test -v -cover ./...

# Lint code
golangci-lint run

# Clean state to force fresh registration
make clean-state
```

**Local State Storage:**
- State files are stored in `tmp/agent-state.yaml` (gitignored)
- Contains agent_id, cluster_id, and cluster_token
- Use `make generate-token` to create mock token for testing
- Automatically created on first run
- Run `make clean-state` to reset and force fresh registration

### Available Make Commands

Run `make help` to see all available commands. Key commands:

**Local Development:**
- `make build` - Build binary
- `make run` - Run locally
- `make test` - Run tests
- `make generate-token` - Generate mock token

**Kubernetes (Any Cluster):**
- `make k8s-deploy-all` - Complete deployment
- `make k8s-logs` - View logs
- `make k8s-status` - Check status
- `make k8s-clean` - Clean resources

**Minikube (Quick Testing):**
- `make minikube-deploy-all` - Start + deploy everything
- `make minikube-logs` - View logs
- `make minikube-status` - Check status
- `make minikube-stop` - Stop cluster

See the [Quick Reference](docs/MAKEFILE-QUICKREF.md) for complete command list.

### Testing Registration

To test registration without starting a full cluster:

1. Disable tunnel in config:
   ```yaml
   tunnel:
     enabled: false
   ```

2. Run agent with valid token:
   ```bash
   export PIPEOPS_TOKEN="your-token"
   export PIPEOPS_CLUSTER_NAME="test-cluster"
   go run cmd/agent/main.go --config config.example.yaml
   ```

3. Check logs for successful registration:
   ```
   INFO Agent registered successfully with control plane
   cluster_id=550e8400-... name=test-cluster status=active
   ```

## API Endpoints Reference

### Agent HTTP API

| Endpoint | Method | Description |
|----------|--------|-------------|
| `/health` | GET | Liveness probe (always returns 200 OK) |
| `/ready` | GET | Readiness probe (checks operational status) |
| `/version` | GET | Agent version and build information |
| `/metrics` | GET | Prometheus-compatible metrics |
| `/api/health/detailed` | GET | Comprehensive health information |
| `/api/status/features` | GET | Available features and capabilities |
| `/api/metrics/runtime` | GET | Runtime performance metrics |
| `/api/status/connectivity` | GET | Network connectivity test |
| `/ws` | GET | WebSocket upgrade for bidirectional communication |
| `/api/realtime/events` | GET | Server-Sent Events stream |
| `/api/realtime/logs` | GET | Live log streaming |
| `/dashboard` | GET | Static HTML dashboard |

### Control Plane API (called by agent)

| Endpoint | Method | Description |
|----------|--------|-------------|
| `/api/v1/clusters/agent/register` | POST | Register agent and receive cluster_id |
| `/api/v1/clusters/agent/{cluster_uuid}/heartbeat` | POST | Send heartbeat to maintain connection |
| `/api/v1/tunnel/status` | GET | Poll for tunnel status and port allocations |

## FAQ

**Q: Why does the agent exit when registration fails?**  
A: The agent requires a valid `cluster_id` from the control plane to operate correctly. Without it, heartbeats and tunnel connections will fail. Exiting immediately (CrashLoopBackoff) makes the failure visible and ensures Kubernetes will retry with fresh credentials.

**Q: Can I run multiple agent instances?**  
A: No, the agent is designed to run as a single instance per cluster. Multiple instances will create conflicting tunnels and heartbeats. Use `strategy: Recreate` in your deployment.

**Q: What happens if the tunnel disconnects?**  
A: The Chisel client automatically attempts to reconnect. The poll service continues monitoring tunnel status and will recreate the tunnel if needed. Heartbeats continue independently of tunnel status.

**Q: Do I need to open inbound firewall ports?**  
A: No, the agent initiates all connections outbound. You only need to allow outbound HTTPS (443) and WSS connections to the PipeOps control plane.

**Q: How does the control plane access my Kubernetes API?**  
A: Through the Chisel tunnel. The agent forwards `localhost:6443` (K8s API) to a remote port on the control plane (e.g., 8000). The control plane accesses your K8s API via `https://tunnel.pipeops.sh:8000`.

**Q: Can I disable the tunnel and only use registration/heartbeat?**  
A: Yes, set `tunnel.enabled: false` in your config. The agent will register and send heartbeats but won't establish tunnels. This is useful for testing or environments where direct access is already available.

**Q: What's the difference between `cluster_id` and `agent_id`?**  
A: `agent_id` is the unique identifier for this agent instance (based on hostname). `cluster_id` is the UUID assigned by the control plane during registration and represents the cluster in PipeOps. The `cluster_id` is used for all subsequent API calls.

**Q: Where is the Kubernetes token stored?**  
A: The agent reads the ServiceAccount token from `/var/run/secrets/kubernetes.io/serviceaccount/token` when running in-cluster. For standalone/development mode, it stores the token in the consolidated state file (`tmp/agent-state.yaml` or `.pipeops-agent-state.yaml`).

<<<<<<< HEAD
## Documentation

### Controller API (For Agent Developers)
- **⚠️ [Controller Documentation](docs/CONTROLLER.md)** - **URGENT**: HTTP endpoints deprecated, migrate to WebSocket
- **[WebSocket API](docs/agent-websocket-api.md)** - Complete WebSocket API reference for agents
- **[Migration Guide](docs/agent-migration-guide.md)** - Step-by-step HTTP to WebSocket migration

### Installation & Setup
- **[Intelligent Cluster Setup](docs/INTELLIGENT_CLUSTER_SETUP.md)** - Auto-detection and multi-cluster support
- **[Deployment Quick Start](docs/DEPLOYMENT_QUICK_START.md)** - Complete deployment guide (Minikube, K3s, Kind, production)
- **[Installation Scripts](scripts/README.md)** - Script documentation and usage

### Architecture & Development
- **[In-Cluster Architecture](docs/IN_CLUSTER_ARCHITECTURE.md)** - How the agent runs as a pod in Kubernetes
- **[Architecture Guide](docs/ARCHITECTURE.md)** - System architecture and design
- **[Setup Guide](docs/SETUP_GUIDE.md)** - Development setup

### Monitoring & Operations
- **[Monitoring Integration](docs/MONITORING_REGISTRATION_INTEGRATION.md)** - Monitoring stack setup and registration
- **[Cluster Metrics Collection](docs/CLUSTER_METRICS_COLLECTION.md)** - How metrics are collected via REST API

### Advanced Features
- **[Gateway API Setup](docs/advanced/gateway-api-setup.md)** - Configure Gateway API and Istio for TCP/UDP routing

### Future
- **[Next Steps](docs/NEXT_STEPS.md)** - Future enhancements

=======
>>>>>>> 4a4999b6
## License

See [LICENSE](LICENSE) file for details.

## Support

- **Documentation**: <https://docs.pipeops.io>
- **Community**: <https://community.pipeops.io>
- **Issues**: <https://github.com/PipeOpsHQ/pipeops-k8-agent/issues>
- **Email**: support@pipeops.io<|MERGE_RESOLUTION|>--- conflicted
+++ resolved
@@ -1103,36 +1103,6 @@
 **Q: Where is the Kubernetes token stored?**  
 A: The agent reads the ServiceAccount token from `/var/run/secrets/kubernetes.io/serviceaccount/token` when running in-cluster. For standalone/development mode, it stores the token in the consolidated state file (`tmp/agent-state.yaml` or `.pipeops-agent-state.yaml`).
 
-<<<<<<< HEAD
-## Documentation
-
-### Controller API (For Agent Developers)
-- **⚠️ [Controller Documentation](docs/CONTROLLER.md)** - **URGENT**: HTTP endpoints deprecated, migrate to WebSocket
-- **[WebSocket API](docs/agent-websocket-api.md)** - Complete WebSocket API reference for agents
-- **[Migration Guide](docs/agent-migration-guide.md)** - Step-by-step HTTP to WebSocket migration
-
-### Installation & Setup
-- **[Intelligent Cluster Setup](docs/INTELLIGENT_CLUSTER_SETUP.md)** - Auto-detection and multi-cluster support
-- **[Deployment Quick Start](docs/DEPLOYMENT_QUICK_START.md)** - Complete deployment guide (Minikube, K3s, Kind, production)
-- **[Installation Scripts](scripts/README.md)** - Script documentation and usage
-
-### Architecture & Development
-- **[In-Cluster Architecture](docs/IN_CLUSTER_ARCHITECTURE.md)** - How the agent runs as a pod in Kubernetes
-- **[Architecture Guide](docs/ARCHITECTURE.md)** - System architecture and design
-- **[Setup Guide](docs/SETUP_GUIDE.md)** - Development setup
-
-### Monitoring & Operations
-- **[Monitoring Integration](docs/MONITORING_REGISTRATION_INTEGRATION.md)** - Monitoring stack setup and registration
-- **[Cluster Metrics Collection](docs/CLUSTER_METRICS_COLLECTION.md)** - How metrics are collected via REST API
-
-### Advanced Features
-- **[Gateway API Setup](docs/advanced/gateway-api-setup.md)** - Configure Gateway API and Istio for TCP/UDP routing
-
-### Future
-- **[Next Steps](docs/NEXT_STEPS.md)** - Future enhancements
-
-=======
->>>>>>> 4a4999b6
 ## License
 
 See [LICENSE](LICENSE) file for details.
